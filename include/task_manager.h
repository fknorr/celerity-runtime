--- conflicted
+++ resolved
@@ -193,7 +193,10 @@
 		size_t get_current_task_count() const { return m_task_buffer.get_current_task_count(); }
 
 	  private:
-<<<<<<< HEAD
+		// default-constructs a policy_set - this must be a function because we can't use the implicit default constructor of policy_set, which has member
+		// initializers, within its surrounding class (Clang)
+		constexpr static policy_set default_policy_set() { return {}; }
+
 		struct per_buffer_data {
 			std::string debug_name;
 
@@ -209,11 +212,6 @@
 			// TODO turn into non-null task pointer - the last effect should start out with the last epoch
 			std::optional<task_id> last_effect;
 		};
-=======
-		// default-constructs a policy_set - this must be a function because we can't use the implicit default constructor of policy_set, which has member
-		// initializers, within its surrounding class (Clang)
-		constexpr static policy_set default_policy_set() { return {}; }
->>>>>>> 1dd23d14
 
 		const size_t m_num_collective_nodes;
 		host_queue* m_queue;
