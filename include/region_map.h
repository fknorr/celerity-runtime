#pragma once

#include <limits>
#include <memory>
#include <numeric>
#include <optional>
#include <queue>
#include <type_traits>
#include <variant>
#include <vector>

<<<<<<< HEAD
#include <matchbox.hh>
#include <spdlog/fmt/fmt.h>
=======
#include <fmt/format.h>
>>>>>>> f12ddf75

#include "grid.h"
#include "utils.h"

// Some toggles that affect performance (but also change the behavior!)
// TODO: Consider making these template arguments instead (inside some config object), and add these:
// - Preferred merge dimension
// - In-place updates
// - Localized updates
// - Min/max children
// - Linear vs quadratic split
#define CELERITY_DETAIL_REGION_MAP_MERGE_ON_UPDATE 1
#define CELERITY_DETAIL_REGION_MAP_CLAMP_RESULTS_TO_REQUEST_BOUNDARY 1
#define CELERITY_DETAIL_REGION_MAP_MERGE_RESULTS 1
#define CELERITY_DETAIL_REGION_MAP_USE_QUADRATIC_ASSIGNMENT_ON_INSERT 1

namespace celerity::detail {

struct region_map_testspy;

namespace region_map_detail {

	// TODO PERF: Do some experiments with these
	constexpr size_t max_children = 8;
	constexpr size_t min_children = 2;

	template <int D, int Dims>
	bool is_lo_inside(const box<Dims>& a, const box<Dims>& b) {
		static_assert(D < Dims);
		const auto a_min = a.get_min();
		if(a_min[D] <= b.get_min()[D]) return false;
		if(a_min[D] >= b.get_max()[D]) return false;
		return true;
	}

	template <int D, int Dims>
	bool is_hi_inside(const box<Dims>& a, const box<Dims>& b) {
		static_assert(D < Dims);
		const auto a_max = a.get_max();
		if(a_max[D] <= b.get_min()[D]) return false;
		if(a_max[D] >= b.get_max()[D]) return false;
		return true;
	}

	template <int Dims>
	box<Dims> compute_bounding_box(const box<Dims>& a, const box<Dims>& b) {
		const auto min_a = a.get_min();
		const auto min_b = b.get_min();
		const auto max_a = a.get_max();
		const auto max_b = b.get_max();
		auto new_min = min_a;
		auto new_max = max_a;
		for(size_t d = 0; d < Dims; ++d) {
			new_min[d] = std::min(min_a[d], min_b[d]);
			new_max[d] = std::max(max_a[d], max_b[d]);
		}
		return {new_min, new_max};
	}

	template <int Dims>
	bool do_overlap(const box<Dims>& a, const box<Dims>& b) {
		return !box_intersection(a, b).empty();
	}

	template <int Dims>
	bool is_inside(const box<Dims>& box, const id<Dims>& point) {
		auto box_min = box.get_min();
		auto box_max = box.get_max();
		bool inside = true;
		for(size_t d = 0; d < Dims; ++d) {
			// Min is inclusive and max exclusive
			inside &= box_min[d] <= point[d] && box_max[d] > point[d];
		}
		return inside;
	}

	/**
	 * Check that the region map's tree structure is in a good state:
	 * - Root bounding box is equal to extent
	 * - Bounding box hierarchy is correct
	 * - Depth is set correctly on all nodes
	 * - No node is overfull
	 */
	template <typename RegionMap>
	void sanity_check_region_map(const RegionMap& rm) {
#if !defined(NDEBUG)
		assert(rm.m_root->get_bounding_box() == rm.m_extent);
		rm.m_root->sanity_check_bounding_boxes();

		size_t max_depth = 0;
		std::queue<std::pair<box<RegionMap::dimensions>, const typename RegionMap::types::inner_node_type*>> node_queue;
		node_queue.push(std::make_pair(rm.m_root->get_bounding_box(), rm.m_root.get()));

		while(!node_queue.empty()) {
			const auto [node_bbox, node] = node_queue.front();
			node_queue.pop();

			assert(node->get_depth() >= max_depth); // We're traversing breadth-first
			max_depth = std::max(max_depth, node->get_depth());
			if(node->contains_leaves()) { assert(node->get_depth() == max_depth); }

			assert(node->m_children.size() == node->m_child_boxes.size());
			// TODO: This can actually fail for non-root nodes as well, as we currently do not try to balance assignments.
			// assert(node->m_children.size() >= MIN_CHILDREN || node == m_root.get());
			assert(node->m_children.size() <= max_children);

			for(size_t i = 0; i < node->m_children.size(); ++i) {
				if(!node->contains_leaves()) {
					const auto& child_node = node->get_child_node(i);
					assert(child_node.get_depth() == node->get_depth() + 1);
					node_queue.push(std::make_pair(node->m_child_boxes[i], &child_node));
				}
			}
		}
#endif
	}

	template <typename ValueType, int Dims>
	class inner_node;

	/**
	 * Convenience types shared by inner_node and region_map_impl.
	 */
	template <typename ValueType, int Dims>
	class region_map_types {
	  public:
		static_assert(Dims <= 3);

		using inner_node_type = inner_node<ValueType, Dims>;
		using unique_inner_node_ptr = std::unique_ptr<inner_node_type>;
		using inner_node_child_type = std::variant<unique_inner_node_ptr, ValueType>;
		using entry = std::pair<box<Dims>, ValueType>;

		struct insert_node_action {
			box<Dims> box;
			ValueType value;
			bool processed_locally = false;
		};

		struct erase_node_action {
			box<Dims> box;
			bool processed_locally = false;
		};

		using update_action = std::variant<insert_node_action, erase_node_action>;
		using orphan = std::pair<box<Dims>, inner_node_child_type>;

		struct insert_result {
			unique_inner_node_ptr spilled_node;
			// This should always be the same as spilled_node->get_bounding_box (TODO: assert?)
			box<Dims> spilled_box;
		};
	};

	template <typename ValueType, int Dims>
	class inner_node {
		friend struct celerity::detail::region_map_testspy;

		using types = region_map_types<ValueType, Dims>;

	  public:
		inner_node(bool contains_leaves, size_t depth) : m_depth(depth), m_contains_leaves(contains_leaves) {
			// During splits we temporarily need to store one additional child
			m_children.reserve(max_children + 1);
		}

		~inner_node() = default;

		inner_node(const inner_node&) = delete;
		inner_node(inner_node&&) noexcept = default;
		inner_node& operator=(const inner_node&) = delete;
		inner_node& operator=(inner_node&&) noexcept = default;

		/**
		 * Whether this node contains leaves, i.e. ValueType entries, or more inner_nodes.
		 */
		bool contains_leaves() const { return m_contains_leaves; }

		size_t num_children() const { return m_children.size(); }

		size_t get_depth() const { return m_depth; }

		/**
		 * Recursively sets depth on this node and all of its children.
		 */
		void set_depth(const size_t depth) {
			this->m_depth = depth;
			if(!m_contains_leaves) {
				for(size_t i = 0; i < m_children.size(); ++i) {
					get_child_node(i).set_depth(depth + 1);
				}
			}
		}

		/**
		 * Either updates the value of the given box directly, or prepares the subtree for insertion of said entry by creating
		 * a hole of the appropriate size.
		 *
		 * Inserting a new value usually means splitting up existing boxes within the tree (for example placing a smaller
		 * rectangle inside a larger one results in 5 total rectangles). This function calculates the set of actions
		 * required to perform such a split, which are then dispatched from the root.
		 *
		 * There are two special cases that can be handled more efficiently:
		 * - If the number of new boxes created due to a split is determined to fit inside this subtree without overflowing
		 *   it, a localized update is performed, and no actions need to be dispatched from the root.
		 * - If the box to be updated matches an existing box inside this subtree exactly, an in-place update is performed
		 *   and no further actions are required.
		 *
		 * @param actions The list of erase and insert actions required to create a hole for the new entry.
		 * @returns True if a localized update operation was performed that may require a bounding box recomputation.
		 */
		bool update_box(const box<Dims>& box, const ValueType& value, std::vector<typename types::update_action>& actions) {
			if(!m_contains_leaves) {
				bool any_child_did_local_update = false;
				for(size_t i = 0; i < m_child_boxes.size(); ++i) {
					if(do_overlap<Dims>(m_child_boxes[i], box)) {
						const auto did_local_update = get_child_node(i).update_box(box, value, actions);
						if(did_local_update) {
							m_child_boxes[i] = get_child_node(i).get_bounding_box();
							any_child_did_local_update = true;
						}
					}
				}
				return any_child_did_local_update;
			}

			size_t erase_action_count = 0;
			const auto previous_action_count = actions.size();

			for(size_t i = 0; i < m_child_boxes.size(); ++i) {
				const auto& child_box = m_child_boxes[i];
				if(!do_overlap<Dims>(child_box, box)) continue;

				if(box == child_box) {
					// Exact overlap. Simply update box in-place.
					get_child_value(i) = value;
					break;
				}

				actions.push_back(typename types::erase_node_action{child_box});
				erase_action_count++;

				// Full overlap, no need to split anything.
				// TODO PERF: We may already determine this in do_overlap (return either "partial" or "full" enum?)
				if(box.covers(child_box)) { continue; }

				// Partial overlap. Check in each dimension which sides of the box intersect with the current box, creating new boxes along the way.
				// TODO PERF: A split may not even be necessary, if the value remains the same. Is this something worth optimizing for?
				detail::box<Dims> remainder = child_box;

				const auto& child_value = get_child_value(i);

				const auto split_along = [&](const auto dim) {
					if(is_lo_inside<dim.value, Dims>(box, child_box)) {
						auto new_box_max = remainder.get_max();
						new_box_max[dim.value] = box.get_min()[dim.value];
						const auto new_box = detail::box(remainder.get_min(), new_box_max);

						auto new_remainder_min = remainder.get_min();
						new_remainder_min[dim.value] = box.get_min()[dim.value];
						remainder = detail::box(new_remainder_min, remainder.get_max());

						actions.push_back(typename types::insert_node_action{new_box, child_value});
					}
					if(is_hi_inside<dim.value, Dims>(box, child_box)) {
						auto new_box_min = remainder.get_min();
						new_box_min[dim.value] = box.get_max()[dim.value];
						const auto new_box = detail::box(new_box_min, remainder.get_max());

						auto new_remainder_max = remainder.get_max();
						new_remainder_max[dim.value] = box.get_max()[dim.value];
						remainder = detail::box(remainder.get_min(), new_remainder_max);

						actions.push_back(typename types::insert_node_action{new_box, child_value});
					}
				};

				// TODO PERF: We might want to switch the order of these checks to maximize the length of boxes along the fastest changing dimension.
				if constexpr(Dims >= 3) { split_along(std::integral_constant<int, 2>()); }
				if constexpr(Dims >= 2) { split_along(std::integral_constant<int, 1>()); }
				if constexpr(Dims >= 1) { split_along(std::integral_constant<int, 0>()); }
			}

			// If we didn't do anything or an in-place update, stop here.
			if(actions.size() == previous_action_count) return false;

			// Otherwise check whether we can perform all actions locally.
			const size_t insert_action_count = actions.size() - previous_action_count - erase_action_count;
			const size_t new_num_children = m_children.size() + insert_action_count - erase_action_count;

			// We can only process actions locally if we have enough space for all children.
			const bool wont_overflow = new_num_children <= max_children;
			// However, we also must ensure that we don't end up with too few children, as we otherwise degrade tree health over time.
			const bool wont_underflow = new_num_children >= min_children;

			if(wont_overflow && wont_underflow) {
				// First, process all erases.
				for(size_t i = previous_action_count; i < actions.size(); ++i) {
					if(auto* const erase_action = std::get_if<typename types::erase_node_action>(&actions[i])) {
						erase_action->processed_locally = true;
						std::vector<typename types::orphan> orphans(0);
						[[maybe_unused]] const auto did_erase = erase(erase_action->box, orphans);
						assert(did_erase);
						assert(orphans.empty()); // This should never happen as we are in a leaf node.
					}
				}

				// Now, process the inserts.
				for(size_t i = previous_action_count; i < actions.size(); ++i) {
					if(auto* const insert_action = std::get_if<typename types::insert_node_action>(&actions[i])) {
						insert_action->processed_locally = true;
						assert(m_children.size() < max_children);
						insert_child_value(insert_action->box, insert_action->value);
					}
				}

				assert(m_children.size() == new_num_children);
				return true;
			}

			return false;
		}

		template <typename Functor>
		void apply_to_values(const Functor& f, std::vector<typename types::entry>& updated_nodes) {
			if(!m_contains_leaves) {
				for(size_t i = 0; i < m_children.size(); ++i) {
					get_child_node(i).apply_to_values(f, updated_nodes);
				}
				return;
			}

			for(size_t i = 0; i < m_children.size(); ++i) {
				ValueType& child_value = get_child_value(i);
				auto new_value = f(child_value);
				if(new_value != child_value) {
					child_value = std::move(new_value);
					updated_nodes.push_back(std::make_pair(m_child_boxes[i], child_value));
				}
			}
		}

		/**
		 * Inserts a the provided entry into the tree. It is assumed that the box fits
		 * into a currently existing hole and does not overlap with any other box in
		 * the subtree.
		 *
		 * @returns If the insertion caused a node to be split, the spilled node is returned.
		 *
		 * TODO: Structurally very similar to insert_subtree - can we DRY up?
		 */
		std::optional<typename types::insert_result> insert(const box<Dims>& box, const ValueType& value) {
			if(!m_contains_leaves) {
				// Value belongs deeper into the tree. Find child that best fits it.
				// TODO PERF: Resolve ties in area increase according to [Guttman 1984]
				size_t best_i = std::numeric_limits<size_t>::max();
				size_t smallest_area_delta = std::numeric_limits<size_t>::max();
				for(size_t i = 0; i < m_child_boxes.size(); ++i) {
					const auto area_delta = compute_bounding_box(m_child_boxes[i], box).get_area() - m_child_boxes[i].get_area();
					if(area_delta < smallest_area_delta) {
						smallest_area_delta = area_delta;
						best_i = i;
					}
				}
				assert(best_i < m_children.size());
				assert(smallest_area_delta < std::numeric_limits<size_t>::max());

				auto ret = get_child_node(best_i).insert(box, value);

				// Bounding box of child might have changed.
				// TODO PERF: I think we can skip this if area_delta == 0 and child was not split
				m_child_boxes[best_i] = get_child_node(best_i).get_bounding_box();

				sanity_check_bounding_boxes();

				if(ret.has_value()) {
					assert(ret->spilled_node->m_depth == m_depth + 1);
					return insert_subtree(ret->spilled_box, std::move(ret->spilled_node));
				}

				return std::nullopt;
			}

			// Try inserting value directly, or...
			if(m_children.size() < max_children) {
				insert_child_value(box, value);
				return std::nullopt;
			}

			// ...split if we are full (include new value in split decision).
			insert_child_value(box, value);

			auto [seed1, seed2] = pick_split_seeds();

			auto node1 = std::make_unique<inner_node>(true, m_depth);
			node1->insert_child_value(m_child_boxes[seed1], std::move(std::get<ValueType>(m_children[seed1])));
			auto node2 = std::make_unique<inner_node>(true, m_depth);
			node2->insert_child_value(m_child_boxes[seed2], std::move(std::get<ValueType>(m_children[seed2])));

// TODO PERF: Quadratic does seem to perform better at least for some scenarios (e.g. walking full tree).
#if !CELERITY_DETAIL_REGION_MAP_USE_QUADRATIC_ASSIGNMENT_ON_INSERT
			auto bbox1 = m_child_boxes[seed1];
			auto bbox2 = m_child_boxes[seed2];
			for(size_t i = 0; i < m_child_boxes.size(); ++i) {
				if(i == seed1 || i == seed2) continue;

				const auto new_bbox1 = compute_bounding_box(bbox1, m_child_boxes[i]);
				const auto new_bbox2 = compute_bounding_box(bbox2, m_child_boxes[i]);

				// Assign value to node that results in smaller area increase.
				if((new_bbox1.area() - bbox1.area()) < (new_bbox2.area() - bbox2.area())) {
					node1->insert_child_value(m_child_boxes[i], std::move(std::get<ValueType>(m_children[i])));
					bbox1 = new_bbox1;
				} else {
					node2->insert_child_value(m_child_boxes[i], std::move(std::get<ValueType>(m_children[i])));
					bbox2 = new_bbox2;
				}
			}
#else
			// Greedily assign all values to groups, O(N^2)
			auto bbox1 = m_child_boxes[seed1];
			auto bbox2 = m_child_boxes[seed2];
			auto area1 = bbox1.get_area();
			auto area2 = bbox2.get_area();
			std::vector<bool> assigned(m_children.size(), false);
			assigned[seed1] = true;
			assigned[seed2] = true;
			size_t num_assigned = 2;
			while(num_assigned < m_children.size()) {
				size_t smallest_area_delta = std::numeric_limits<size_t>::max();
				size_t smallest_i = std::numeric_limits<size_t>::max();
				detail::box<Dims> smallest_bbox;
				size_t smallest_area = 0;
				size_t target_node = 0;

				for(size_t i = 0; i < m_children.size(); ++i) {
					if(assigned[i]) continue;

					const auto new_bbox1 = compute_bounding_box(m_child_boxes[i], bbox1);
					const auto new_bbox2 = compute_bounding_box(m_child_boxes[i], bbox2);
					const auto new_area1 = new_bbox1.get_area();
					const auto new_area2 = new_bbox2.get_area();

					const auto ad1 = (new_area1 - area1);
					const auto ad2 = (new_area2 - area2);

					if(ad1 < smallest_area_delta) {
						smallest_area_delta = ad1;
						smallest_i = i;
						smallest_bbox = new_bbox1;
						smallest_area = new_area1;
						target_node = 1;
					}
					if(ad2 < smallest_area_delta) {
						smallest_area_delta = ad2;
						smallest_i = i;
						smallest_bbox = new_bbox2;
						smallest_area = new_area2;
						target_node = 2;
					}
				}

				assert(target_node != 0);
				if(target_node == 1) {
					node1->insert_child_value(m_child_boxes[smallest_i], std::move(std::get<ValueType>(m_children[smallest_i])));
					bbox1 = smallest_bbox;
					area1 = smallest_area;
				} else {
					node2->insert_child_value(m_child_boxes[smallest_i], std::move(std::get<ValueType>(m_children[smallest_i])));
					bbox2 = smallest_bbox;
					area2 = smallest_area;
				}

				assigned[smallest_i] = true;
				num_assigned++;
			}
#endif

			assert(!node1->m_children.empty());
			assert(!node2->m_children.empty());
			assert(node1->m_children.size() <= max_children);
			assert(node2->m_children.size() <= max_children);
			// TODO: This is currently not guaranteed; we may want to balance insertions if area increase is a tie.
			// assert(!node1.is_underfull());
			// assert(!node2.is_underfull());

			typename types::insert_result result{std::move(node2), bbox2};

			// Replace this with node 1, return node 2
			*this = std::move(*node1);
			sanity_check_bounding_boxes();
			return result;
		}


		/**
		 * Inserts the given subtree as a child into this subtree, either directly
		 * or further down (depending on its depth).
		 *
		 * @returns If the insertion caused a node to be split, the spilled node is returned.
		 *
		 * TODO: Structurally very similar to insert - can we DRY up?
		 */
		std::optional<typename types::insert_result> insert_subtree(const box<Dims>& box, std::unique_ptr<inner_node<ValueType, Dims>>&& subtree) {
			assert(!m_contains_leaves);
			assert(subtree->m_depth > m_depth);

			// Check if subtree should be inserted as child of this node.
			if(subtree->m_depth > m_depth + 1) {
				// Subtree belongs deeper into the tree. Find child that best fits it.
				// TODO PERF: Resolve ties in area increase according to [Guttman 1984]
				size_t best_i = std::numeric_limits<size_t>::max();
				size_t smallest_area_delta = std::numeric_limits<size_t>::max();
				for(size_t i = 0; i < m_child_boxes.size(); ++i) {
					const auto area_delta = compute_bounding_box(m_child_boxes[i], box).get_area() - m_child_boxes[i].get_area();
					if(area_delta < smallest_area_delta) {
						smallest_area_delta = area_delta;
						best_i = i;
					}
				}
				assert(best_i < m_children.size());
				assert(smallest_area_delta < std::numeric_limits<size_t>::max());

				auto ret = get_child_node(best_i).insert_subtree(box, std::move(subtree));

				// Bounding box of child might have changed.
				// TODO PERF: I think we can skip this if area_delta == 0 and child was not split
				m_child_boxes[best_i] = get_child_node(best_i).get_bounding_box();

				sanity_check_bounding_boxes();

				if(ret.has_value()) {
					assert(ret->spilled_node->m_depth == m_depth + 1);
					return insert_subtree(ret->spilled_box, std::move(ret->spilled_node));
				}

				return std::nullopt;
			}

			// Try inserting value directly, or...
			if(m_children.size() < max_children) {
				insert_child_node(box, std::move(subtree));
				return std::nullopt;
			}

			// ...split if we are full (include new value in split decision).
			insert_child_node(box, std::move(subtree));

			auto [seed1, seed2] = pick_split_seeds();

			auto node1 = std::make_unique<inner_node>(false, m_depth);
			node1->insert_child_node(m_child_boxes[seed1], std::move(std::get<std::unique_ptr<inner_node>>(m_children[seed1])));
			auto node2 = std::make_unique<inner_node>(false, m_depth);
			node2->insert_child_node(m_child_boxes[seed2], std::move(std::get<std::unique_ptr<inner_node>>(m_children[seed2])));

			auto bbox1 = m_child_boxes[seed1];
			auto bbox2 = m_child_boxes[seed2];
			for(size_t i = 0; i < m_children.size(); ++i) {
				if(i == seed1 || i == seed2) continue;

				assert(get_child_node(i).m_depth == m_depth + 1); // Sanity check
				const auto new_bbox1 = compute_bounding_box(bbox1, m_child_boxes[i]);
				const auto new_bbox2 = compute_bounding_box(bbox2, m_child_boxes[i]);

				// Assign value to node that results in smaller area increase.
				if((new_bbox1.get_area() - bbox1.get_area()) < (new_bbox2.get_area() - bbox2.get_area())) {
					node1->insert_child_node(m_child_boxes[i], std::move(std::get<typename types::unique_inner_node_ptr>(m_children[i])));
					bbox1 = new_bbox1;
				} else {
					node2->insert_child_node(m_child_boxes[i], std::move(std::get<typename types::unique_inner_node_ptr>(m_children[i])));
					bbox2 = new_bbox2;
				}
			}

			assert(!node1->m_children.empty());
			assert(!node2->m_children.empty());
			assert(node1->m_children.size() <= max_children);
			assert(node2->m_children.size() <= max_children);
			// TODO: This is currently not guaranteed; we may want to balance insertions if area increase is a tie.
			// assert(!node1.is_underfull());
			// assert(!node2.is_underfull());

			typename types::insert_result result{std::move(node2), bbox2};

			// Replace this with node 1, return node 2
			*this = std::move(*node1);
			sanity_check_bounding_boxes();
			return result;
		}

		/**
		 * Erases a box if it is contained in the subtree.
		 *
		 * @param orphans A list of entries or subtrees that were orphaned due to dissolving a node.
		 * @returns True if the box was erased in this subtree.
		 */
		bool erase(const box<Dims>& box, std::vector<typename types::orphan>& orphans) {
			bool did_erase = false;

			if(!m_contains_leaves) {
				for(size_t i = 0; i < m_children.size(); ++i) {
					if(do_overlap<Dims>(box, m_child_boxes[i])) {
						auto& child = get_child_node(i);
						if(child.erase(box, orphans)) {
							did_erase = true;

							if(child.is_underfull()) {
								if(!child.m_children.empty()) {
									for(size_t j = 0; j < child.m_children.size(); ++j) {
										orphans.push_back(std::make_pair(child.m_child_boxes[j], std::move(child.m_children[j])));
									}
								}
								erase_child(i);
							} else {
								m_child_boxes[i] = get_child_node(i).get_bounding_box();
							}
						}
					}

					if(did_erase) break;
				}
			} else {
				for(size_t i = 0; i < m_children.size(); ++i) {
					if(m_child_boxes[i] == box) {
						did_erase = true;
						erase_child(i);
						break;
					}
				}
			}

			sanity_check_bounding_boxes();
			return did_erase;
		}

		/**
		 * Recursively finds all entries that intersect with box.
		 */
		void query(const box<Dims>& box, std::vector<typename types::entry>& intersecting) const {
			if(!m_contains_leaves) {
				for(size_t i = 0; i < m_children.size(); ++i) {
					if(do_overlap<Dims>(m_child_boxes[i], box)) { get_child_node(i).query(box, intersecting); }
				}
				return;
			}
			for(size_t i = 0; i < m_children.size(); ++i) {
				if(do_overlap<Dims>(m_child_boxes[i], box)) { intersecting.push_back(std::make_pair(m_child_boxes[i], get_child_value(i))); }
			}
		}

		/**
		 * Returns the entry containing a given point, if such an entry exists.
		 */
		std::optional<typename types::entry> point_query(const id<Dims>& point) const {
			for(size_t i = 0; i < m_children.size(); ++i) {
				if(is_inside<Dims>(m_child_boxes[i], point)) {
					if(!m_contains_leaves) {
						const auto result = get_child_node(i).point_query(point);
						if(result.has_value()) return result;
					} else {
						return std::make_pair(m_child_boxes[i], get_child_value(i));
					}
				}
			}
			return std::nullopt;
		}

		typename types::unique_inner_node_ptr eject_only_child() {
			assert(!m_contains_leaves);
			assert(m_children.size() == 1);
			auto child = std::move(std::get<typename types::unique_inner_node_ptr>(m_children[0]));
			m_children.clear();
			m_child_boxes.clear();
			return std::move(child);
		}

		// NOTE: Not O(1)!
		box<Dims> get_bounding_box() const {
			assert(!m_child_boxes.empty());
			box<Dims> bbox = m_child_boxes[0];
			for(size_t i = 1; i < m_child_boxes.size(); ++i) {
				bbox = compute_bounding_box(bbox, m_child_boxes[i]);
			}
			return bbox;
		}

		void insert_child_node(const box<Dims>& box, std::unique_ptr<inner_node>&& node) {
			assert(m_children.size() < max_children + 1); // During splits we temporarily go one above the max
			m_child_boxes.push_back(box);
			m_children.emplace_back(std::move(node));
		}

		template <typename Callback>
		void for_each(const Callback& cb) const {
			for(size_t i = 0; i < m_children.size(); ++i) {
				if(!m_contains_leaves) {
					get_child_node(i).for_each(cb);
				} else {
					cb(m_child_boxes[i], get_child_value(i));
				}
			}
		}

		auto format_to(fmt::format_context::iterator out, const size_t level) const {
			const auto padding = std::string(2 * level, ' ');
			auto bounding_box = get_bounding_box();
			if(!m_contains_leaves) {
				out = fmt::format_to(out, "{}inner node with bbox {} and {} children:\n", padding, bounding_box, m_children.size());
				for(size_t i = 0; i < m_children.size(); ++i) {
					out = get_child_node(i).format_to(out, level + 1);
				}
			} else {
				out = fmt::format_to(out, "{}leaf node with bbox {} and {} values:\n", padding, bounding_box, m_children.size());
				const auto value_padding = std::string(2 * (level + 1), ' ');
				for(size_t i = 0; i < m_children.size(); ++i) {
					auto& v = get_child_value(i);
					out = fmt::format_to(out, "{}{} : ", value_padding, m_child_boxes[i]);
					if constexpr(fmt::is_formattable<ValueType>::value) {
						out = fmt::format_to(out, "{}\n", v);
					} else {
						out = fmt::format_to(out, "(value not printable)\n");
					}
				}
			}
			return out;
		}

	  private:
		template <typename RegionMap>
		friend void sanity_check_region_map(const RegionMap& rm);

		size_t m_depth;

		bool m_contains_leaves;
		// TODO PERF: Consider storing these in small vectors
		std::vector<box<Dims>> m_child_boxes;
		std::vector<typename types::inner_node_child_type> m_children;

		inner_node& get_child_node(size_t index) { return *std::get<typename types::unique_inner_node_ptr>(m_children[index]); }
		const inner_node& get_child_node(size_t index) const { return *std::get<typename types::unique_inner_node_ptr>(m_children[index]); }

		ValueType& get_child_value(size_t index) { return std::get<ValueType>(m_children[index]); }
		const ValueType& get_child_value(size_t index) const { return std::get<ValueType>(m_children[index]); }

		void insert_child_value(const box<Dims>& box, const ValueType& value) {
			assert(m_children.size() < max_children + 1); // During splits we temporarily go one above the max
#if !defined(NDEBUG)
			for(auto& b : m_child_boxes) {
				// New box must not overlap with any other
				assert(box_intersection(b, box).empty());
			}
#endif
			m_child_boxes.push_back(box);
			m_children.emplace_back(value);
		}

		void erase_child(const size_t index) {
			m_child_boxes.erase(m_child_boxes.begin() + index);
			m_children.erase(m_children.begin() + index);
		}

		// TODO PERF: We're doing a quadratic split for now - revisit.
		std::pair<size_t, size_t> pick_split_seeds() {
			size_t worst_area = 0;
			size_t worst_i = std::numeric_limits<size_t>::max();
			size_t worst_j = std::numeric_limits<size_t>::max();
			for(size_t i = 0; i < m_child_boxes.size(); ++i) {
				for(size_t j = i + 1; j < m_child_boxes.size(); ++j) {
					const auto area = compute_bounding_box(m_child_boxes[i], m_child_boxes[j]).get_area();
					if(area > worst_area) {
						worst_area = area;
						worst_i = i;
						worst_j = j;
					}
				}
			}
			assert(worst_i < m_children.size());
			assert(worst_j < m_children.size());
			return std::make_pair(worst_i, worst_j);
		}

		bool is_underfull() const { return m_children.size() < min_children; }

		box<Dims> sanity_check_bounding_boxes() const {
#if !defined(NDEBUG)
			// After an erase this node might not have any children. Return empty box in that case. TODO this breaks for Dims == 0 (where area is always 1)!
			if(m_child_boxes.empty()) { return box_cast<Dims>(box<3>({0, 0, 0}, {0, 0, 0})); }

			box<Dims> result = m_child_boxes[0];
			for(size_t i = 1; i < m_child_boxes.size(); ++i) {
				const box<Dims> child_box = m_contains_leaves ? m_child_boxes[i] : get_child_node(i).sanity_check_bounding_boxes();
				assert(m_child_boxes[i] == child_box);
				result = compute_bounding_box(result, child_box);
			}
			return result;
#endif
			return {};
		}
	};

	inline void assert_dimensionality(const box<3>& box, const int dims) {
#if !defined(NDEBUG)
		assert(box.get_effective_dims() <= dims);
#endif
	}

	inline void assert_dimensionality(const region<3>& reg, const int dims) {
#if !defined(NDEBUG)
		for(const auto& box : reg.get_boxes()) {
			assert_dimensionality(box, dims);
		}
#endif
	}

	/**
	 * The region map is implemented as a customized R-Tree [Guttman 1984]. In order to maintain
	 * performance over time, entries with compatible boxes and equal values will be merged.
	 *
	 * The implementation logic is split between this class, which acts as a wrapper around the root node,
	 * as well as inner_node, which implements the recursive tree operations. This class is responsible for
	 * dispatching the recursive calls as well as handling the merging of entries and reinsertion of orphaned
	 * entries/nodes after update operations. It is also responsible for merging the final list of query results.
	 *
	 * TODO PERF: Try to minimize the number of value copies we do during intermediate steps (e.g. when merging)
	 * TODO PERF: Look into bulk-loading algorithms for updating multiple boxes at once
	 */
	template <typename ValueType, int Dims>
	class region_map_impl {
		friend struct celerity::detail::region_map_testspy;
		using types = region_map_types<ValueType, Dims>;

	  public:
		using value_type = ValueType;
		static constexpr size_t dimensions = Dims;

		region_map_impl(const range<Dims>& extent, ValueType default_value = ValueType{})
		    : m_extent(subrange<Dims>({}, extent)), m_root(std::make_unique<typename types::inner_node_type>(true, 0)) {
			m_root->insert(this->m_extent, default_value);
		}

		~region_map_impl() = default;

		region_map_impl(const region_map_impl&) = delete;
		region_map_impl(region_map_impl&&) noexcept = default;
		region_map_impl& operator=(const region_map_impl&) = delete;
		region_map_impl& operator=(region_map_impl&&) noexcept = default;

		/**
		 * Updates the value for the provided box within the tree.
		 *
		 * This operation consists of roughly three steps:
		 *   1) Prepare the tree by creating a "hole" for the new box. This usually
		 *      means splitting existing boxes within the tree. The required set
		 *      of operations is propagated back up the tree.
		 *      In some situations an in-place or localized update can be performed,
		 *      in this case step 2 is skipped (see inner_node::update_box).
		 *   2) Perform all erase and insert operations calculated in step 1.
		 *   3) Attempt to merge the box as well as any other newly created boxes
		 *      with their surrounding entries.
		 */
		void update_box(const box<Dims>& box, const ValueType& value) {
			assert(m_root != nullptr && "Moved from?");

			const auto clamped_box = box_intersection(m_extent, box);

			// This can happen e.g. for empty buffers, or if the box is
			// completely outside the region map's extent for some reason.
			if(box.empty() > 0) return;

			m_update_actions.clear();
			m_root->update_box(clamped_box, value, m_update_actions);

			m_merge_candidates.clear();

			// If there are any actions it means there was no in-place update.
			if(!m_update_actions.empty()) {
				// In this case we have to insert the new box.
				m_update_actions.push_back(typename types::insert_node_action{clamped_box, value});
			} else {
				// Otherwise just check whether the in-place updated box can be merged.
				m_merge_candidates.push_back(std::make_pair(clamped_box, value));
			}

#if !defined(NDEBUG)
			// Sanity check: Erased and inserted boxes must cover the same space
			region<Dims> erased;
			region<Dims> inserted;
			for(const auto& a : m_update_actions) {
				matchbox::match(
				    a,
				    [&](const typename types::erase_node_action& erase_action) {
					    assert(region_intersection(erased, erase_action.box).empty());
					    erased = region_union(erased, erase_action.box);
				    },
				    [&](const typename types::insert_node_action& insert_action) {
					    assert(region_intersection(inserted, insert_action.box).empty());
					    inserted = region_union(inserted, insert_action.box);
				    });
			}
			assert(erased == inserted);
#endif

			for(const auto& a : m_update_actions) {
				matchbox::match(
				    a,
				    [&](const typename types::erase_node_action& erase_action) {
					    if(!erase_action.processed_locally) { erase(erase_action.box); }
				    },
				    [&](const typename types::insert_node_action& insert_action) {
					    if(!insert_action.processed_locally) { insert(insert_action.box, insert_action.value); }
					    // Even if the action was processed locally already, we still have to try and merge the new box.
					    m_merge_candidates.push_back(std::make_pair(insert_action.box, insert_action.value));
				    });
			}

			sanity_check_region_map(*this);

#if CELERITY_DETAIL_REGION_MAP_MERGE_ON_UPDATE
			try_merge(std::move(m_merge_candidates));
#endif

			sanity_check_region_map(*this);
		}

		/**
		 * Applies the provided functor to all values and attempts to merge all entries that had their values changed.
		 */
		template <typename Functor>
		void apply_to_values(const Functor& f) {
			assert(m_root != nullptr && "Moved from?");

			static_assert(std::is_same_v<std::invoke_result_t<Functor, ValueType>, ValueType>, "Functor must return value of same type");

			m_updated_nodes.clear();
			m_root->apply_to_values(f, m_updated_nodes);

#if CELERITY_DETAIL_REGION_MAP_MERGE_ON_UPDATE
			// Now attempt to merge boxes that had their value modified by the functor.
			try_merge(std::move(m_updated_nodes));
#endif

			sanity_check_region_map(*this);
		}

		/**
		 * Finds all entries intersecting with request, clamps them to the extent and merges them.
		 *
		 * TODO PERF: In most cases we are unlikely to store the returned values, and the copy is unnecessary. Return const reference instead?
		 */
		std::vector<typename types::entry> get_region_values(const box<Dims>& request) const {
			assert(m_root != nullptr && "Moved from?");

			m_query_results_raw.clear();
			m_root->query(request, m_query_results_raw);

#if !CELERITY_DETAIL_REGION_MAP_CLAMP_RESULTS_TO_REQUEST_BOUNDARY && !CELERITY_DETAIL_REGION_MAP_MERGE_RESULTS
			return m_query_results_raw;
#endif

#if CELERITY_DETAIL_REGION_MAP_CLAMP_RESULTS_TO_REQUEST_BOUNDARY
			// Clamp to query request box
			m_query_results_clamped.clear();
			for(auto& [b, v] : m_query_results_raw) {
				const auto r_min = request.get_min();
				const auto r_max = request.get_max();
				const auto v_min = b.get_min();
				const auto v_max = b.get_max();
				auto clamped_min = v_min;
				auto clamped_max = v_max;

				for(size_t d = 0; d < Dims; ++d) {
					clamped_min[d] = std::max(v_min[d], r_min[d]);
					clamped_max[d] = std::min(v_max[d], r_max[d]);
				}
				m_query_results_clamped.push_back(std::make_pair(box<Dims>{clamped_min, clamped_max}, v));
			}
#else
			std::swap(m_query_results_raw, m_query_results_clamped);
#endif

#ifdef NDEBUG
			// In 1D everything that can be merged will be merged on update.
			// (Nevertheless, assert this in debug builds).
			if(Dims == 1) return m_query_results_clamped;
#endif

#if !CELERITY_DETAIL_REGION_MAP_MERGE_RESULTS
			return m_query_results_clamped;
#endif

			// Do a greedy quadratic merge
			// TODO PERF: Can we come up with a more efficient solution here? Maybe some sort of line-sweeping algorithm?
			bool did_merge = true;
			std::vector<bool> is_merged(m_query_results_clamped.size(), false);
			while(did_merge) {
				did_merge = false;
				for(size_t i = 0; i < m_query_results_clamped.size(); ++i) {
					if(is_merged[i]) continue;
					for(size_t j = i + 1; j < m_query_results_clamped.size(); ++j) {
						if(is_merged[j]) continue;
						if(m_query_results_clamped[i].second != m_query_results_clamped[j].second) continue;
						if(can_merge(m_query_results_clamped[i].first, m_query_results_clamped[j].first)) {
							assert(Dims > 1 || !CELERITY_DETAIL_REGION_MAP_MERGE_ON_UPDATE); // 1D should already have merged on update.
							// TODO PERF: Computing the bbox from scratch isn't ideal, as we really only need to adjust one dimension.
							m_query_results_clamped[i].first = compute_bounding_box(m_query_results_clamped[i].first, m_query_results_clamped[j].first);
							is_merged[j] = true;
							did_merge = true;
						}
					}
				}
			}
			std::vector<typename types::entry> results_merged;
			for(size_t i = 0; i < m_query_results_clamped.size(); ++i) {
				if(!is_merged[i]) results_merged.emplace_back(std::move(m_query_results_clamped[i]));
			}

			return results_merged;
		}

		auto format_to(fmt::format_context::iterator out) const {
			out = fmt::format_to(out, "Region Map\n");
			return m_root->format_to(out, 0);
		}

		range<Dims> get_extent() const { return m_extent.get_range(); }

	  private:
		template <typename RegionMap>
		friend void sanity_check_region_map(const RegionMap& rm);

		// The extent specifies the boundaries for the region map to which all entries are clamped,
		// and which initially contains the default value. Currently always starts at [0,0,0].
		box<Dims> m_extent;

		std::unique_ptr<typename types::inner_node_type> m_root;

		// These vectors are frequently used during updates, queries etc.
		// We keep them here as to not have to allocate them from scratch every time,
		// even though they are not persisting any class state.
		std::vector<typename types::update_action> m_update_actions;
		std::vector<typename types::entry> m_merge_candidates;
		std::vector<typename types::entry> m_updated_nodes;
		std::vector<typename types::orphan> m_erase_orphans;
		mutable std::vector<typename types::entry> m_query_results_raw;
		mutable std::vector<typename types::entry> m_query_results_clamped;

		/**
		 * Inserts a new entry into the tree.
		 * Precondition: The insert location must be empty.
		 */
		void insert(const box<Dims>& box, const ValueType& value) {
			auto ret = m_root->insert(box, value);
			if(ret.has_value()) { reroot(std::move(*ret)); }
		}

		/**
		 * Inserts a subtree (either from a dissolved parent or after a split) into the tree.
		 */
		void insert_subtree(const box<Dims>& box, typename types::unique_inner_node_ptr&& subtree) {
			auto ret = m_root->insert_subtree(box, std::move(subtree));
			if(ret.has_value()) { reroot(std::move(*ret)); }
		}

		/**
		 * Creates a new root node that is parent to the current root node and new_sibling,
		 * increasing the tree's height by 1.
		 */
		void reroot(typename types::insert_result new_sibling) {
			auto new_root = std::make_unique<typename types::inner_node_type>(false, 0);
			const auto old_root_bbox = m_root->get_bounding_box();
			new_root->insert_child_node(old_root_bbox, std::move(m_root));
			new_root->insert_child_node(new_sibling.spilled_box, std::move(new_sibling.spilled_node));
			m_root = std::move(new_root);
			m_root->set_depth(0);
		}

		/**
		 * Erases a box from the tree. If the parent box becomes underfull it is dissolved and its children
		 * are reinserted.
		 */
		void erase(const box<Dims>& box) {
			m_erase_orphans.clear();
			[[maybe_unused]] const auto did_erase = m_root->erase(box, m_erase_orphans);
			assert(did_erase);

			for(auto& o : m_erase_orphans) {
				matchbox::match(
				    o.second,                                                                                    //
				    [&](ValueType& v) { insert(o.first, v); },                                                   //
				    [&](typename types::unique_inner_node_ptr& in) { insert_subtree(o.first, std::move(in)); }); //
			}

			if(!m_root->contains_leaves() && m_root->num_children() == 1) {
				// Decrease tree height by 1 level.
				m_root = std::move(m_root->eject_only_child());
				m_root->set_depth(0);
			}
		}

		/**
		 * Calculates whether two boxes can be merged. In order to be mergeable, the two boxes
		 * have to touch in one dimension and match exactly in all remaining dimensions.
		 */
		bool can_merge(const box<Dims>& box_a, const box<Dims>& box_b) const {
			bool adjacent = false;
			for(size_t d = 0; d < Dims; ++d) {
				if(box_a.get_min()[d] != box_b.get_min()[d] || box_a.get_max()[d] != box_b.get_max()[d]) {
					// Dimension does not match exactly, but could still be adjacent.
					// If we already are adjacent in another dimension, we cannot merge.
					if(!adjacent && (box_a.get_max()[d] == box_b.get_min()[d] || box_b.get_max()[d] == box_a.get_min()[d])) {
						adjacent = true;
					} else {
						return false;
					}
				}
			}

			assert(adjacent);
			return true;
		}

		/**
		 * Try to merge a list of candidate entries with their neighbors within the tree.
		 */
		void try_merge(std::vector<typename types::entry>&& merge_candidates) {
#if !defined(NDEBUG)
			// Sanity check: Merge candidates do not overlap
			region<Dims> candidate_union;
			for(auto& [box, value] : merge_candidates) {
				assert(region_intersection(candidate_union, box).empty());
				candidate_union = region_union(candidate_union, box);
			}
#endif

			// For each candidate, probe around it in every direction to check whether there is a box with same value.
			//   If yes, check if it can be merged.
			//     If yes, erase the two boxes, insert the new one and add it as a merge candidate.
			// Repeat until no more merges are possible.
			bool did_merge = true;
			std::vector<bool> merged(merge_candidates.size(), false);
			while(did_merge) {
				did_merge = false;

				for(size_t i = 0; i < merge_candidates.size(); ++i) {
					if(merged[i]) continue;
					auto& [box, value] = merge_candidates[i];

					// TODO PERF: Order of dimensions can affect merge results
					for(size_t d = 0; d < Dims; ++d) {
						const auto min = box.get_min();
						const auto max = box.get_max();
						std::optional<detail::box<Dims>> other_box;
						if(min[d] > 0) {
							auto probe = min;
							probe[d] -= 1;
							const auto neighbor = m_root->point_query(probe);
							assert(neighbor != std::nullopt);
							if(neighbor->second == value && can_merge(box, neighbor->first)) { other_box = neighbor->first; }
						}
						if(!other_box.has_value() && max[d] < m_extent.get_max()[d]) {
							auto probe = min;
							// Point queries are exclusive on the "max" coordinate of a box, so there is no need to increment this by 1.
							// In fact, we would miss boxes that are exactly 1 unit wide in this dimension if we incremented.
							probe[d] = max[d];
							const auto neighbor = m_root->point_query(probe);
							assert(neighbor != std::nullopt);
							if(neighbor->second == value && can_merge(box, neighbor->first)) { other_box = neighbor->first; }
						}

						if(other_box.has_value()) {
							// First figure out whether this box is also in our candidates list, and if so, remove it.
							for(size_t j = 0; j < merge_candidates.size(); ++j) {
								if(j == i) continue;
								if(merge_candidates[j].first == other_box) {
									assert(merged[j] == false);
									merged[j] = true;
									break;
								}
							}

							// Now erase the two boxes, insert the merged one and mark it as a new candidate.
							erase(box);
							erase(*other_box);
							const auto new_box = compute_bounding_box(box, *other_box);
							insert(new_box, value);

							// Overwrite merge candidate with new box for next round
							merge_candidates[i].first = new_box;

							did_merge = true;
							break; // No need to check other dimensions, move on to next candidate box.
						}
					}
				}
			}

			// Cache candidate allocation (yes, it's ugly)
			m_merge_candidates = std::move(merge_candidates);
		}

		/**
		 * Invokes the provided callback for every entry (box/value pair) within the region map,
		 * for debugging / testing / instrumentation.
		 */
		template <typename Callback>
		void for_each(const Callback& cb) const {
			return m_root->for_each(cb);
		}
	};

	// Specialization for 0-dimensional buffers (= a single value of type ValueType).
	// NOTE: AllScale boxes don't support 0 dimensions. We use 1 for now.
	template <typename ValueType>
	class region_map_impl<ValueType, 0> {
	  public:
		region_map_impl(const range<0>& /* extent */, ValueType default_value) : m_value(default_value) {}

		void update_box(const box<1>& /* box */, const ValueType& value) { m_value = value; }

		std::vector<std::pair<box<1>, ValueType>> get_region_values(const box<1>& /* request */) const { return {{box<1>{0, 1}, m_value}}; }

		template <typename Functor>
		void apply_to_values(const Functor& f) {
			m_value = f(m_value);
		}

	  private:
		ValueType m_value;
	};

} // namespace region_map_detail

/**
 * The region_map is a spatial data structure for storing values within an n-dimensional extent.
 * Each point within the extent can hold a single value of type ValueType, and all points are initially
 * set to a provided default value.
 */
template <typename ValueType>
class region_map {
	friend struct region_map_testspy;

  public:
	/**
	 * @param extent The extent of the region map defines the set of points for which it can hold values.
	 *               All update operations and query results are clamped to this extent.
	 */
	region_map(range<3> extent, int dims, ValueType default_value = ValueType{}) : m_dims(dims) {
		using namespace region_map_detail;
		assert_dimensionality(box<3>(subrange<3>{id<3>{}, extent}), dims);
		switch(m_dims) {
		case 0: m_region_map.template emplace<region_map_impl<ValueType, 0>>(range_cast<0>(extent), default_value); break;
		case 1: m_region_map.template emplace<region_map_impl<ValueType, 1>>(range_cast<1>(extent), default_value); break;
		case 2: m_region_map.template emplace<region_map_impl<ValueType, 2>>(range_cast<2>(extent), default_value); break;
		case 3: m_region_map.template emplace<region_map_impl<ValueType, 3>>(range_cast<3>(extent), default_value); break;
		default: assert(false);
		}
	}

	/**
	 * Sets a new value for the provided region within the region map.
	 */
	void update_region(const region<3>& region, const ValueType& value) {
		region_map_detail::assert_dimensionality(region, m_dims);
		for(const auto& box : region.get_boxes()) {
			update_box(box, value);
		}
	}

	/**
	 * Sets a new value for the provided box within the region map.
	 */
	void update_box(const box<3>& box, const ValueType& value) {
		using namespace region_map_detail;
		switch(m_dims) {
		case 0: get_map<0>().update_box(box_cast<1>(box), value); break;
		case 1: get_map<1>().update_box(box_cast<1>(box), value); break;
		case 2: get_map<2>().update_box(box_cast<2>(box), value); break;
		case 3: get_map<3>().update_box(box_cast<3>(box), value); break;
		default: assert(false);
		}
	}

	/**
	 * Returns all entries in the region map that intersect with the request region.
	 *
	 * @returns A list of boxes clamped to the request region, and their associated values.
	 */
	std::vector<std::pair<box<3>, ValueType>> get_region_values(const region<3>& request) const {
		region_map_detail::assert_dimensionality(request, m_dims);
		std::vector<std::pair<box<3>, ValueType>> results;
		for(const auto& box : request.get_boxes()) {
			const auto r = get_region_values(box);
			results.insert(results.begin(), r.cbegin(), r.cend());
		}
		return results;
	}

	/**
	 * Returns all entries in the region map that intersect with the request box.
	 *
	 * @returns A list of boxes clamped to the request box, and their associated values.
	 */
	std::vector<std::pair<box<3>, ValueType>> get_region_values(const box<3>& request) const {
		using namespace region_map_detail;
		std::vector<std::pair<box<3>, ValueType>> results;
		switch(m_dims) {
		// TODO: AllScale box doesn't support 0 dimensions, fall back to 1
		case 0: {
			const auto results1 = get_map<0>().get_region_values(box_cast<1>(request));
			results.reserve(results1.size());
			std::transform(
			    results1.cbegin(), results1.cend(), std::back_inserter(results), [](const auto& p) { return std::make_pair(box_cast<3>(p.first), p.second); });
		} break;
		case 1: {
			const auto results1 = get_map<1>().get_region_values(box_cast<1>(request));
			results.reserve(results1.size());
			std::transform(
			    results1.cbegin(), results1.cend(), std::back_inserter(results), [](const auto& p) { return std::make_pair(box_cast<3>(p.first), p.second); });
		} break;
		case 2: {
			const auto results2 = get_map<2>().get_region_values(box_cast<2>(request));
			results.reserve(results2.size());
			std::transform(
			    results2.cbegin(), results2.cend(), std::back_inserter(results), [](const auto& p) { return std::make_pair(box_cast<3>(p.first), p.second); });
		} break;
		case 3: {
			results = get_map<3>().get_region_values(box_cast<3>(request));
		} break;
		default: assert(false);
		}
		return results;
	}

	/**
	 * Applies a function f to every value within the region map and stores the result in its place.
	 */
	template <typename Functor>
	void apply_to_values(const Functor& f) {
		static_assert(std::is_invocable_r_v<ValueType, Functor, const ValueType&>, "Functor must receive and return a value of type ValueType");

		switch(m_dims) {
		case 0: get_map<0>().apply_to_values(f); break;
		case 1: get_map<1>().apply_to_values(f); break;
		case 2: get_map<2>().apply_to_values(f); break;
		case 3: get_map<3>().apply_to_values(f); break;
		default: assert(false);
		}
	}

	auto format_to(fmt::format_context::iterator out) const {
		switch(m_dims) {
		case 1: return get_map<1>().format_to(out);
		case 2: return get_map<2>().format_to(out);
		case 3: return get_map<3>().format_to(out);
		}
	}

  private:
	int m_dims;
	std::variant<std::monostate, region_map_detail::region_map_impl<ValueType, 0>, region_map_detail::region_map_impl<ValueType, 1>,
	    region_map_detail::region_map_impl<ValueType, 2>, region_map_detail::region_map_impl<ValueType, 3>>
	    m_region_map;

	template <int Dims>
	region_map_detail::region_map_impl<ValueType, Dims>& get_map() {
		static_assert(Dims >= 0 && Dims <= 3);
		return std::get<Dims + 1>(m_region_map);
	}

	template <int Dims>
	const region_map_detail::region_map_impl<ValueType, Dims>& get_map() const {
		static_assert(Dims >= 0 && Dims <= 3);
		return std::get<Dims + 1>(m_region_map);
	}
};

} // namespace celerity::detail<|MERGE_RESOLUTION|>--- conflicted
+++ resolved
@@ -9,12 +9,8 @@
 #include <variant>
 #include <vector>
 
-<<<<<<< HEAD
+#include <fmt/format.h>
 #include <matchbox.hh>
-#include <spdlog/fmt/fmt.h>
-=======
-#include <fmt/format.h>
->>>>>>> f12ddf75
 
 #include "grid.h"
 #include "utils.h"
