--- conflicted
+++ resolved
@@ -8,16 +8,8 @@
 #include <string>
 #include <tuple>
 #include <type_traits>
-<<<<<<< HEAD
-
-#include "fmt/format.h"
-
-#include "types.h"
-
-=======
 #include <typeinfo>
 #include <variant>
->>>>>>> f12ddf75
 
 #include <fmt/format.h>
 
@@ -95,6 +87,11 @@
 	}
 }
 
+template <typename Variant, typename Alternative>
+Alternative& replace(Variant& variant, Alternative&& alternative) {
+	return std::get<Alternative>(variant = std::forward<Alternative>(alternative));
+}
+
 /// Fiddles out the base name of a (possibly templated) struct or class from a full (possibly mangled) type name.
 /// The input parameter should be `typeid(Struct*)`, i.e. a _pointer_ to the desired struct type.
 std::string get_simplified_type_name_from_pointer(const std::type_info& pointer_type_info);
@@ -109,33 +106,9 @@
 /// Escapes "<", ">", and "&" with their corresponding HTML escape sequences
 std::string escape_for_dot_label(std::string str);
 
-<<<<<<< HEAD
+// TODO IDAG is this used / duped somewhere?
 std::string get_buffer_label(const buffer_id bid, const std::string& name = "");
 
-template <typename... FmtArgs>
-[[noreturn]] void panic(const FmtArgs&... fmt_args) {
-	throw std::runtime_error(fmt::format(fmt_args...));
-}
-
-template <typename Variant, typename Alternative>
-Alternative& replace(Variant& variant, Alternative&& alternative) {
-	return std::get<Alternative>(variant = std::forward<Alternative>(alternative));
-}
-
-template <typename... FmtParams>
-[[noreturn]] void throw_error(FmtParams&&... fmt_args) {
-	throw std::runtime_error(fmt::format(std::forward<FmtParams>(fmt_args)...));
-}
-
-template <typename... FmtParams>
-void report_error(const error_policy policy, FmtParams&&... fmt_args) {
-	switch(policy) {
-	case error_policy::ignore: break;
-	case error_policy::log_warning: CELERITY_WARN(std::forward<FmtParams>(fmt_args)...); break;
-	case error_policy::log_error: CELERITY_ERROR(std::forward<FmtParams>(fmt_args)...); break;
-	case error_policy::throw_exception: throw_error(std::forward<FmtParams>(fmt_args)...); break;
-	}
-=======
 enum class panic_solution {
 	log_and_abort,     ///< default
 	throw_logic_error, ///< enabled in unit tests to detect and recover from panics
@@ -162,7 +135,6 @@
 void report_error(const error_policy policy, const FmtParams&... fmt_args) {
 	// TODO also receive a std::source_location with C++20.
 	if(policy != error_policy::ignore) { report_error(policy, fmt::format(fmt_args...)); }
->>>>>>> f12ddf75
 }
 
 } // namespace celerity::detail::utils