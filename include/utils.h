--- conflicted
+++ resolved
@@ -55,19 +55,6 @@
 namespace celerity::detail::utils_detail {
 
 template <typename... Without, typename... ToKeep, typename T, typename... Ts>
-<<<<<<< HEAD
-static auto tuple_without_impl(const std::tuple<ToKeep...>& to_keep, const std::tuple<T, Ts...>& to_check) {
-	if constexpr((std::is_same_v<T, Without> || ...)) {
-		if constexpr(sizeof...(Ts) == 0) {
-			return to_keep;
-		} else {
-			return tuple_without_impl<Without...>(to_keep, std::tuple{std::get<Ts>(to_check)...});
-		}
-	} else {
-		if constexpr(sizeof...(Ts) == 0) {
-			return std::tuple_cat(to_keep, to_check);
-		} else {
-=======
 constexpr auto tuple_without_impl(const std::tuple<ToKeep...>& to_keep, const std::tuple<T, Ts...>& to_check) {
 	if constexpr((std::is_same_v<T, Without> || ...)) {
 		if constexpr(sizeof...(Ts) == 0) {
@@ -79,14 +66,10 @@
 		if constexpr(sizeof...(Ts) == 0) {
 			return std::tuple_cat(to_keep, to_check);
 		} else {
->>>>>>> de657bb8
 			return tuple_without_impl<Without...>(std::tuple_cat(to_keep, std::tuple{std::get<T>(to_check)}), std::tuple{std::get<Ts>(to_check)...});
 		}
 	}
 }
-<<<<<<< HEAD
-
-=======
 
 template <typename Tuple, typename Callback>
 constexpr void tuple_for_each_pair_impl(const Tuple&, Callback&&, std::index_sequence<>) {}
@@ -97,7 +80,6 @@
 	tuple_for_each_pair_impl(tuple, cb, std::index_sequence<Is...>{});
 }
 
->>>>>>> de657bb8
 } // namespace celerity::detail::utils_detail
 
 namespace celerity::detail::utils {
@@ -111,16 +93,15 @@
 	}
 }
 
-<<<<<<< HEAD
-template <typename Variant, typename Alternative>
-Alternative& replace(Variant& variant, Alternative&& alternative) {
-	return std::get<Alternative>(variant = std::forward<Alternative>(alternative));
-=======
 template <typename Tuple, typename Callback>
 constexpr void tuple_for_each_pair(const Tuple& tuple, const Callback& cb) {
 	static_assert(std::tuple_size_v<Tuple> % 2 == 0, "an even number of entries is required");
 	utils_detail::tuple_for_each_pair_impl(tuple, cb, std::make_index_sequence<std::tuple_size_v<Tuple>>{});
->>>>>>> de657bb8
+}
+
+template <typename Variant, typename Alternative>
+Alternative& replace(Variant& variant, Alternative&& alternative) {
+	return std::get<Alternative>(variant = std::forward<Alternative>(alternative));
 }
 
 /// Fiddles out the base name of a (possibly templated) struct or class from a full (possibly mangled) type name.
