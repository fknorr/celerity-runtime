#pragma once

#include <string>
<<<<<<< HEAD
#include <utility>
=======
>>>>>>> de657bb8

#include <spdlog/spdlog.h>

#include "print_utils.h" // any translation unit that needs logging probably also wants pretty-printing
#include "utils.h"

<<<<<<< HEAD

#define CELERITY_LOG_SET_SCOPED_CTX(ctx) CELERITY_DETAIL_LOG_SET_SCOPED_CTX(ctx)
=======
>>>>>>> de657bb8

#define CELERITY_LOG(level, ...)                                                                                                                               \
	(::spdlog::should_log(level)                                                                                                                               \
	        ? SPDLOG_LOGGER_CALL(::spdlog::default_logger_raw(), level, "{}{}", ::celerity::detail::active_log_ctx->repr, ::fmt::format(__VA_ARGS__))          \
	        : (void)0)

// TODO Add a macro similar to SPDLOG_ACTIVE_LEVEL, configurable through CMake
#define CELERITY_TRACE(...) CELERITY_LOG(::celerity::detail::log_level::trace, __VA_ARGS__)
#define CELERITY_DEBUG(...) CELERITY_LOG(::celerity::detail::log_level::debug, __VA_ARGS__)
#define CELERITY_INFO(...) CELERITY_LOG(::celerity::detail::log_level::info, __VA_ARGS__)
#define CELERITY_WARN(...) CELERITY_LOG(::celerity::detail::log_level::warn, __VA_ARGS__)
#define CELERITY_ERROR(...) CELERITY_LOG(::celerity::detail::log_level::err, __VA_ARGS__)
#define CELERITY_CRITICAL(...) CELERITY_LOG(::celerity::detail::log_level::critical, __VA_ARGS__)

namespace celerity::detail {

using log_level = spdlog::level::level_enum;

struct log_context {
	std::string repr;

	log_context() = default;

	template <typename... Es>
	explicit log_context(const std::tuple<Es...>& entries) {
		static_assert(sizeof...(Es) % 2 == 0, "log_context requires key/value pairs");
		if constexpr(sizeof...(Es) > 0) {
			repr += "[";
			int i = 0;
			celerity::detail::utils::tuple_for_each_pair(entries, [&](const auto& a, const auto& b) {
				if(i++ > 0) { repr += ", "; }
				fmt::format_to(std::back_inserter(repr), "{}={}", a, b);
			});
			repr += "] ";
		}
	}
};

inline const log_context null_log_ctx;
inline thread_local const log_context* active_log_ctx = &null_log_ctx;

class set_log_context_guard {
  public:
	set_log_context_guard(const log_context& ctx) : m_ctx_before(celerity::detail::active_log_ctx) { celerity::detail::active_log_ctx = &ctx; }
	set_log_context_guard(const set_log_context_guard&) = delete;
	set_log_context_guard(set_log_context_guard&&) = delete;
	set_log_context_guard& operator=(const set_log_context_guard&) = delete;
	set_log_context_guard& operator=(set_log_context_guard&&) = delete;
	~set_log_context_guard() { celerity::detail::active_log_ctx = m_ctx_before; }

  private:
	const log_context* m_ctx_before;
};

} // namespace celerity::detail<|MERGE_RESOLUTION|>--- conflicted
+++ resolved
@@ -1,21 +1,12 @@
 #pragma once
 
 #include <string>
-<<<<<<< HEAD
-#include <utility>
-=======
->>>>>>> de657bb8
 
 #include <spdlog/spdlog.h>
 
 #include "print_utils.h" // any translation unit that needs logging probably also wants pretty-printing
 #include "utils.h"
 
-<<<<<<< HEAD
-
-#define CELERITY_LOG_SET_SCOPED_CTX(ctx) CELERITY_DETAIL_LOG_SET_SCOPED_CTX(ctx)
-=======
->>>>>>> de657bb8
 
 #define CELERITY_LOG(level, ...)                                                                                                                               \
 	(::spdlog::should_log(level)                                                                                                                               \
