--- conflicted
+++ resolved
@@ -11,10 +11,6 @@
 #include "buffer.h"
 #include "cgf_diagnostics.h"
 #include "closure_hydrator.h"
-<<<<<<< HEAD
-=======
-#include "device_queue.h"
->>>>>>> 3ee2ece2
 #include "hint.h"
 #include "host_queue.h"
 #include "item.h"
@@ -390,12 +386,7 @@
 	template <int Dims>
 	friend void experimental::constrain_split(handler& cgh, const range<Dims>& constraint);
 	template <typename Hint>
-	friend void experimental::hint(handler& cgh, Hint&& h);
-<<<<<<< HEAD
-=======
-	friend void detail::extend_lifetime(handler& cgh, std::shared_ptr<detail::lifetime_extending_state> state);
-
->>>>>>> 3ee2ece2
+	friend void experimental::hint(handler& cgh, Hint&& hint);
 	friend void detail::set_task_name(handler& cgh, const std::string& debug_name);
 
 	detail::task_id m_tid;
@@ -462,19 +453,6 @@
 	}
 
 	template <typename Hint>
-<<<<<<< HEAD
-	void experimental_hint(Hint&& h) {
-		static_assert(std::is_base_of_v<detail::hint_base, std::decay_t<Hint>>, "Incompatible hint");
-		for(auto& hint : m_hints) {
-			// We currently don't allow more than one hint of the same type for simplicity; this could be loosened in the future.
-			// This assumes no deep class hierarchies.
-			if(dynamic_cast<std::decay_t<Hint>*>(hint.get()) != nullptr) {
-				throw std::runtime_error("Providing more than one hint of the same type is not allowed");
-			}
-			hint->validate(h);
-		}
-		m_hints.emplace_back(std::make_unique<std::decay_t<Hint>>(std::forward<Hint>(h)));
-=======
 	void experimental_hint(Hint&& hint) {
 		static_assert(std::is_base_of_v<detail::hint_base, std::decay_t<Hint>>, "Incompatible hint");
 		static_assert(std::is_move_constructible_v<Hint>, "Hint must be move-constructible");
@@ -485,7 +463,6 @@
 			h->validate(hint);
 		}
 		m_hints.emplace_back(std::make_unique<std::decay_t<Hint>>(std::forward<Hint>(hint)));
->>>>>>> 3ee2ece2
 	}
 
 	template <int Dims>
@@ -697,12 +674,7 @@
 }
 
 template <typename Hint>
-<<<<<<< HEAD
-void hint(handler& cgh, Hint&& h) {
-	cgh.experimental_hint(std::forward<Hint>(h));
-=======
 void hint(handler& cgh, Hint&& hint) {
 	cgh.experimental_hint(std::forward<Hint>(hint));
->>>>>>> 3ee2ece2
 }
 } // namespace celerity::experimental