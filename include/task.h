#pragma once

#include <memory>
#include <unordered_map>
#include <unordered_set>
#include <utility>
#include <vector>

#include "bounding_box_set.h"
#include "grid.h"
<<<<<<< HEAD
=======
#include "hint.h"
#include "host_queue.h"
>>>>>>> 1dd23d14
#include "intrusive_graph.h"
#include "launcher.h"
#include "range_mapper.h"
#include "reduction.h"
#include "types.h"


namespace celerity {

class handler;

namespace detail {

	enum class task_type {
		epoch,          ///< task epoch (graph-level serialization point)
		host_compute,   ///< host task with explicit global size and celerity-defined split
		device_compute, ///< device compute task
		collective,     ///< host task with implicit 1d global size = #ranks and fixed split
		master_node,    ///< zero-dimensional host task
		horizon,        ///< task horizon
		fence,          ///< promise-side of an async experimental::fence
	};

	enum class execution_target {
		none,
		host,
		device,
	};

	class buffer_access_map {
	  public:
		void add_access(buffer_id bid, std::unique_ptr<range_mapper_base>&& rm) { m_accesses.emplace_back(bid, std::move(rm)); }

		std::unordered_set<buffer_id> get_accessed_buffers() const;
		std::unordered_set<cl::sycl::access::mode> get_access_modes(buffer_id bid) const;
		size_t get_num_accesses() const { return m_accesses.size(); }
		std::pair<buffer_id, access_mode> get_nth_access(const size_t n) const {
			const auto& [bid, rm] = m_accesses[n];
			return {bid, rm->get_access_mode()};
		}

		/**
		 * @brief Computes the combined access-region for a given buffer, mode and subrange.
		 *
		 * @param bid
		 * @param mode
		 * @param sr The subrange to be passed to the range mappers (extended to a chunk using the global size of the task)
		 *
		 * @returns The region obtained by merging the results of all range-mappers for this buffer and mode
		 */
		region<3> get_mode_requirements(
		    const buffer_id bid, const access_mode mode, const int kernel_dims, const subrange<3>& sr, const range<3>& global_size) const;

		box<3> get_requirements_for_nth_access(const size_t n, const int kernel_dims, const subrange<3>& sr, const range<3>& global_size) const;

		std::vector<const range_mapper_base*> get_range_mappers(const buffer_id bid) const {
			std::vector<const range_mapper_base*> rms;
			for(const auto& [a_bid, a_rm] : m_accesses) {
				if(a_bid == bid) { rms.push_back(a_rm.get()); }
			}
			return rms;
		}

		bounding_box_set get_required_contiguous_boxes(const buffer_id bid, const int kernel_dims, const subrange<3>& sr, const range<3>& global_size) const;

	  private:
		std::vector<std::pair<buffer_id, std::unique_ptr<range_mapper_base>>> m_accesses;
	};

	using reduction_set = std::vector<reduction_info>;

	class side_effect_map : private std::unordered_map<host_object_id, experimental::side_effect_order> {
	  private:
		using map_base = std::unordered_map<host_object_id, experimental::side_effect_order>;

	  public:
		using typename map_base::const_iterator, map_base::value_type, map_base::key_type, map_base::mapped_type, map_base::const_reference,
		    map_base::const_pointer;
		using iterator = const_iterator;
		using reference = const_reference;
		using pointer = const_pointer;

		using map_base::size, map_base::count, map_base::empty, map_base::cbegin, map_base::cend, map_base::at;

		iterator begin() const { return cbegin(); }
		iterator end() const { return cend(); }
		iterator find(host_object_id key) const { return map_base::find(key); }

		void add_side_effect(host_object_id hoid, experimental::side_effect_order order);
	};

	class fence_promise {
	  public:
		fence_promise() = default;
		fence_promise(const fence_promise&) = delete;
		fence_promise& operator=(const fence_promise&) = delete;
		virtual ~fence_promise() = default;

		virtual void fulfill() = 0;
		virtual void* get_snapshot_pointer() = 0;
	};

	struct task_geometry {
		int dimensions = 0;
		range<3> global_size{0, 0, 0};
		id<3> global_offset{};
		range<3> granularity{1, 1, 1};
	};

	class task : public intrusive_graph_node<task> {
	  public:
		task_type get_type() const { return m_type; }

		task_id get_id() const { return m_tid; }

		collective_group_id get_collective_group_id() const { return m_cgid; }

		const buffer_access_map& get_buffer_access_map() const { return m_access_map; }

		const side_effect_map& get_side_effect_map() const { return m_side_effects; }

		const task_geometry& get_geometry() const { return m_geometry; }

		int get_dimensions() const { return m_geometry.dimensions; }

		range<3> get_global_size() const { return m_geometry.global_size; }

		id<3> get_global_offset() const { return m_geometry.global_offset; }

		range<3> get_granularity() const { return m_geometry.granularity; }

		void set_debug_name(const std::string& debug_name) { m_debug_name = debug_name; }
		const std::string& get_debug_name() const { return m_debug_name; }

		bool has_variable_split() const { return m_type == task_type::host_compute || m_type == task_type::device_compute; }

		execution_target get_execution_target() const {
			switch(m_type) {
			case task_type::epoch: return execution_target::none;
			case task_type::device_compute: return execution_target::device;
			case task_type::host_compute:
			case task_type::collective:
			case task_type::master_node: return execution_target::host;
			case task_type::horizon:
			case task_type::fence: return execution_target::none;
			default: assert(!"Unhandled task type"); return execution_target::none;
			}
		}

		const reduction_set& get_reductions() const { return m_reductions; }

		epoch_action get_epoch_action() const { return m_epoch_action; }

		fence_promise* get_fence_promise() const { return m_fence_promise.get(); }

		template <typename Launcher>
		Launcher get_launcher() const {
			return std::get<Launcher>(m_launcher);
		}

<<<<<<< HEAD
=======
		void extend_lifetime(std::shared_ptr<lifetime_extending_state> state) { m_attached_state.emplace_back(std::move(state)); }

		void add_hint(std::unique_ptr<hint_base>&& h) { m_hints.emplace_back(std::move(h)); }

		template <typename Hint>
		const Hint* get_hint() const {
			static_assert(std::is_base_of_v<hint_base, Hint>, "Hint must extend hint_base");
			for(auto& h : m_hints) {
				if(auto* ptr = dynamic_cast<Hint*>(h.get()); ptr != nullptr) { return ptr; }
			}
			return nullptr;
		}

>>>>>>> 1dd23d14
		static std::unique_ptr<task> make_epoch(task_id tid, detail::epoch_action action) {
			return std::unique_ptr<task>(new task(tid, task_type::epoch, collective_group_id{}, task_geometry{}, {}, {}, {}, {}, action, nullptr));
		}

		static std::unique_ptr<task> make_host_compute(task_id tid, task_geometry geometry, command_group_launcher launcher, buffer_access_map access_map,
		    side_effect_map side_effect_map, reduction_set reductions) {
			return std::unique_ptr<task>(new task(tid, task_type::host_compute, collective_group_id{}, geometry, std::move(launcher), std::move(access_map),
			    std::move(side_effect_map), std::move(reductions), {}, nullptr));
		}

		static std::unique_ptr<task> make_device_compute(
		    task_id tid, task_geometry geometry, command_group_launcher launcher, buffer_access_map access_map, reduction_set reductions) {
			return std::unique_ptr<task>(new task(tid, task_type::device_compute, collective_group_id{}, geometry, std::move(launcher), std::move(access_map),
			    {}, std::move(reductions), {}, nullptr));
		}

		static std::unique_ptr<task> make_collective(task_id tid, collective_group_id cgid, size_t num_collective_nodes, command_group_launcher launcher,
		    buffer_access_map access_map, side_effect_map side_effect_map) {
			const task_geometry geometry{1, detail::range_cast<3>(range(num_collective_nodes)), {}, {1, 1, 1}};
			return std::unique_ptr<task>(
			    new task(tid, task_type::collective, cgid, geometry, std::move(launcher), std::move(access_map), std::move(side_effect_map), {}, {}, nullptr));
		}

		static std::unique_ptr<task> make_master_node(
		    task_id tid, command_group_launcher launcher, buffer_access_map access_map, side_effect_map side_effect_map) {
			return std::unique_ptr<task>(new task(tid, task_type::master_node, collective_group_id{}, task_geometry{}, std::move(launcher),
			    std::move(access_map), std::move(side_effect_map), {}, {}, nullptr));
		}

		static std::unique_ptr<task> make_horizon(task_id tid) {
			return std::unique_ptr<task>(new task(tid, task_type::horizon, collective_group_id{}, task_geometry{}, {}, {}, {}, {}, {}, nullptr));
		}

		static std::unique_ptr<task> make_fence(
		    task_id tid, buffer_access_map access_map, side_effect_map side_effect_map, std::unique_ptr<fence_promise> fence_promise) {
			return std::unique_ptr<task>(new task(tid, task_type::fence, collective_group_id{}, task_geometry{}, {}, std::move(access_map),
			    std::move(side_effect_map), {}, {}, std::move(fence_promise)));
		}

	  private:
		task_id m_tid;
		task_type m_type;
		collective_group_id m_cgid;
		task_geometry m_geometry;
		command_group_launcher m_launcher;
		buffer_access_map m_access_map;
		detail::side_effect_map m_side_effects;
		reduction_set m_reductions;
		std::string m_debug_name;
		detail::epoch_action m_epoch_action;
		// TODO I believe that `struct task` should not store command_group_launchers, fence_promise or other state that is related to execution instead of
		// abstract DAG building. For user-initialized buffers we already notify the runtime -> executor of this state directly. Maybe also do that for these.
		std::unique_ptr<fence_promise> m_fence_promise;
<<<<<<< HEAD
=======
		std::vector<std::shared_ptr<lifetime_extending_state>> m_attached_state;
		std::vector<std::unique_ptr<hint_base>> m_hints;
>>>>>>> 1dd23d14

		task(task_id tid, task_type type, collective_group_id cgid, task_geometry geometry, command_group_launcher launcher, buffer_access_map access_map,
		    detail::side_effect_map side_effects, reduction_set reductions, detail::epoch_action epoch_action, std::unique_ptr<fence_promise> fence_promise)
		    : m_tid(tid), m_type(type), m_cgid(cgid), m_geometry(geometry), m_launcher(std::move(launcher)), m_access_map(std::move(access_map)),
		      m_side_effects(std::move(side_effects)), m_reductions(std::move(reductions)), m_epoch_action(epoch_action),
		      m_fence_promise(std::move(fence_promise)) {
			assert(type == task_type::host_compute || type == task_type::device_compute || get_granularity().size() == 1);
			// Only host tasks can have side effects
			assert(this->m_side_effects.empty() || type == task_type::host_compute || type == task_type::collective || type == task_type::master_node
			       || type == task_type::fence);
		}
	};

<<<<<<< HEAD
	std::unordered_map<buffer_id, region<3>> detect_overlapping_writes(const task& tsk, const std::vector<chunk<3>>& chunks);
=======
	std::unordered_map<buffer_id, region<3>> detect_overlapping_writes(const task& tsk, const box_vector<3>& chunks);
>>>>>>> 1dd23d14

} // namespace detail
} // namespace celerity<|MERGE_RESOLUTION|>--- conflicted
+++ resolved
@@ -8,11 +8,7 @@
 
 #include "bounding_box_set.h"
 #include "grid.h"
-<<<<<<< HEAD
-=======
 #include "hint.h"
-#include "host_queue.h"
->>>>>>> 1dd23d14
 #include "intrusive_graph.h"
 #include "launcher.h"
 #include "range_mapper.h"
@@ -173,10 +169,6 @@
 			return std::get<Launcher>(m_launcher);
 		}
 
-<<<<<<< HEAD
-=======
-		void extend_lifetime(std::shared_ptr<lifetime_extending_state> state) { m_attached_state.emplace_back(std::move(state)); }
-
 		void add_hint(std::unique_ptr<hint_base>&& h) { m_hints.emplace_back(std::move(h)); }
 
 		template <typename Hint>
@@ -188,7 +180,6 @@
 			return nullptr;
 		}
 
->>>>>>> 1dd23d14
 		static std::unique_ptr<task> make_epoch(task_id tid, detail::epoch_action action) {
 			return std::unique_ptr<task>(new task(tid, task_type::epoch, collective_group_id{}, task_geometry{}, {}, {}, {}, {}, action, nullptr));
 		}
@@ -242,11 +233,7 @@
 		// TODO I believe that `struct task` should not store command_group_launchers, fence_promise or other state that is related to execution instead of
 		// abstract DAG building. For user-initialized buffers we already notify the runtime -> executor of this state directly. Maybe also do that for these.
 		std::unique_ptr<fence_promise> m_fence_promise;
-<<<<<<< HEAD
-=======
-		std::vector<std::shared_ptr<lifetime_extending_state>> m_attached_state;
 		std::vector<std::unique_ptr<hint_base>> m_hints;
->>>>>>> 1dd23d14
 
 		task(task_id tid, task_type type, collective_group_id cgid, task_geometry geometry, command_group_launcher launcher, buffer_access_map access_map,
 		    detail::side_effect_map side_effects, reduction_set reductions, detail::epoch_action epoch_action, std::unique_ptr<fence_promise> fence_promise)
@@ -260,11 +247,5 @@
 		}
 	};
 
-<<<<<<< HEAD
-	std::unordered_map<buffer_id, region<3>> detect_overlapping_writes(const task& tsk, const std::vector<chunk<3>>& chunks);
-=======
-	std::unordered_map<buffer_id, region<3>> detect_overlapping_writes(const task& tsk, const box_vector<3>& chunks);
->>>>>>> 1dd23d14
-
 } // namespace detail
 } // namespace celerity