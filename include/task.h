#pragma once

#include <memory>
#include <unordered_map>
#include <unordered_set>
#include <utility>
#include <vector>

#include "grid.h"
#include "hint.h"
#include "intrusive_graph.h"
#include "launcher.h"
#include "range_mapper.h"
#include "reduction.h"
#include "types.h"


namespace celerity {

class handler;

namespace detail {

	enum class task_type {
		epoch,          ///< task epoch (graph-level serialization point)
		host_compute,   ///< host task with explicit global size and celerity-defined split
		device_compute, ///< device compute task
		collective,     ///< host task with implicit 1d global size = #ranks and fixed split
		master_node,    ///< zero-dimensional host task
		horizon,        ///< task horizon
		fence,          ///< promise-side of an async experimental::fence
	};

	enum class execution_target {
		none,
		host,
		device,
	};

	class buffer_access_map {
	  public:
		void add_access(buffer_id bid, std::unique_ptr<range_mapper_base>&& rm) { m_accesses.emplace_back(bid, std::move(rm)); }

		std::unordered_set<buffer_id> get_accessed_buffers() const;
		std::unordered_set<cl::sycl::access::mode> get_access_modes(buffer_id bid) const;
		size_t get_num_accesses() const { return m_accesses.size(); }
		std::pair<buffer_id, access_mode> get_nth_access(const size_t n) const {
			const auto& [bid, rm] = m_accesses[n];
			return {bid, rm->get_access_mode()};
		}

		/**
		 * @brief Computes the combined access-region for a given buffer, mode and subrange.
		 *
		 * @param bid
		 * @param mode
		 * @param sr The subrange to be passed to the range mappers (extended to a chunk using the global size of the task)
		 *
		 * @returns The region obtained by merging the results of all range-mappers for this buffer and mode
		 */
		region<3> get_mode_requirements(
		    const buffer_id bid, const access_mode mode, const int kernel_dims, const subrange<3>& sr, const range<3>& global_size) const;

		box<3> get_requirements_for_nth_access(const size_t n, const int kernel_dims, const subrange<3>& sr, const range<3>& global_size) const;

		std::vector<const range_mapper_base*> get_range_mappers(const buffer_id bid) const {
			std::vector<const range_mapper_base*> rms;
			for(const auto& [a_bid, a_rm] : m_accesses) {
				if(a_bid == bid) { rms.push_back(a_rm.get()); }
			}
			return rms;
		}

		box_vector<3> get_required_contiguous_boxes(const buffer_id bid, const int kernel_dims, const subrange<3>& sr, const range<3>& global_size) const;

	  private:
		std::vector<std::pair<buffer_id, std::unique_ptr<range_mapper_base>>> m_accesses;
	};

	using reduction_set = std::vector<reduction_info>;

	class side_effect_map : private std::unordered_map<host_object_id, experimental::side_effect_order> {
	  private:
		using map_base = std::unordered_map<host_object_id, experimental::side_effect_order>;

	  public:
		using typename map_base::const_iterator, map_base::value_type, map_base::key_type, map_base::mapped_type, map_base::const_reference,
		    map_base::const_pointer;
		using iterator = const_iterator;
		using reference = const_reference;
		using pointer = const_pointer;

		using map_base::size, map_base::count, map_base::empty, map_base::cbegin, map_base::cend, map_base::at;

		iterator begin() const { return cbegin(); }
		iterator end() const { return cend(); }
		iterator find(host_object_id key) const { return map_base::find(key); }

		void add_side_effect(host_object_id hoid, experimental::side_effect_order order);
	};

	class fence_promise {
	  public:
		fence_promise() = default;
		fence_promise(const fence_promise&) = delete;
		fence_promise& operator=(const fence_promise&) = delete;
		virtual ~fence_promise() = default;

		virtual void fulfill() = 0;
		virtual allocation_id get_user_allocation_id() = 0; // TODO this shouldn't be here - refactor fences
	};

	struct task_geometry {
		int dimensions = 0;
		range<3> global_size{1, 1, 1};
		id<3> global_offset{};
		range<3> granularity{1, 1, 1};
	};

	class task : public intrusive_graph_node<task> {
	  public:
		task_type get_type() const { return m_type; }

		task_id get_id() const { return m_tid; }

		collective_group_id get_collective_group_id() const { return m_cgid; }

		const buffer_access_map& get_buffer_access_map() const { return m_access_map; }

		const side_effect_map& get_side_effect_map() const { return m_side_effects; }

		const task_geometry& get_geometry() const { return m_geometry; }

		int get_dimensions() const { return m_geometry.dimensions; }

		range<3> get_global_size() const { return m_geometry.global_size; }

		id<3> get_global_offset() const { return m_geometry.global_offset; }

		range<3> get_granularity() const { return m_geometry.granularity; }

		void set_debug_name(const std::string& debug_name) { m_debug_name = debug_name; }
		const std::string& get_debug_name() const { return m_debug_name; }

		bool has_variable_split() const { return m_type == task_type::host_compute || m_type == task_type::device_compute; }

		execution_target get_execution_target() const {
			switch(m_type) {
			case task_type::epoch: return execution_target::none;
			case task_type::device_compute: return execution_target::device;
			case task_type::host_compute:
			case task_type::collective:
			case task_type::master_node: return execution_target::host;
			case task_type::horizon:
			case task_type::fence: return execution_target::none;
			default: assert(!"Unhandled task type"); return execution_target::none;
			}
		}

		const reduction_set& get_reductions() const { return m_reductions; }

		epoch_action get_epoch_action() const { return m_epoch_action; }

		fence_promise* get_fence_promise() const { return m_fence_promise.get(); }

		template <typename Launcher>
		Launcher get_launcher() const {
			return std::get<Launcher>(m_launcher);
		}

		void add_hint(std::unique_ptr<hint_base>&& h) { m_hints.emplace_back(std::move(h)); }

		template <typename Hint>
		const Hint* get_hint() const {
			static_assert(std::is_base_of_v<hint_base, Hint>, "Hint must extend hint_base");
			for(auto& h : m_hints) {
				if(auto* ptr = dynamic_cast<Hint*>(h.get()); ptr != nullptr) { return ptr; }
			}
			return nullptr;
		}

		static std::unique_ptr<task> make_epoch(task_id tid, detail::epoch_action action) {
			return std::unique_ptr<task>(new task(tid, task_type::epoch, collective_group_id{}, task_geometry{}, {}, {}, {}, {}, action, nullptr));
		}

		static std::unique_ptr<task> make_host_compute(task_id tid, task_geometry geometry, command_group_launcher launcher, buffer_access_map access_map,
		    side_effect_map side_effect_map, reduction_set reductions) {
			return std::unique_ptr<task>(new task(tid, task_type::host_compute, collective_group_id{}, geometry, std::move(launcher), std::move(access_map),
			    std::move(side_effect_map), std::move(reductions), {}, nullptr));
		}

		static std::unique_ptr<task> make_device_compute(
		    task_id tid, task_geometry geometry, command_group_launcher launcher, buffer_access_map access_map, reduction_set reductions) {
			return std::unique_ptr<task>(new task(tid, task_type::device_compute, collective_group_id{}, geometry, std::move(launcher), std::move(access_map),
			    {}, std::move(reductions), {}, nullptr));
		}

		static std::unique_ptr<task> make_collective(task_id tid, collective_group_id cgid, size_t num_collective_nodes, command_group_launcher launcher,
		    buffer_access_map access_map, side_effect_map side_effect_map) {
			const task_geometry geometry{1, detail::range_cast<3>(range(num_collective_nodes)), {}, {1, 1, 1}};
			return std::unique_ptr<task>(
			    new task(tid, task_type::collective, cgid, geometry, std::move(launcher), std::move(access_map), std::move(side_effect_map), {}, {}, nullptr));
		}

		static std::unique_ptr<task> make_master_node(
		    task_id tid, command_group_launcher launcher, buffer_access_map access_map, side_effect_map side_effect_map) {
			return std::unique_ptr<task>(new task(tid, task_type::master_node, collective_group_id{}, task_geometry{}, std::move(launcher),
			    std::move(access_map), std::move(side_effect_map), {}, {}, nullptr));
		}

		static std::unique_ptr<task> make_horizon(task_id tid) {
			return std::unique_ptr<task>(new task(tid, task_type::horizon, collective_group_id{}, task_geometry{}, {}, {}, {}, {}, {}, nullptr));
		}

		static std::unique_ptr<task> make_fence(
		    task_id tid, buffer_access_map access_map, side_effect_map side_effect_map, std::unique_ptr<fence_promise> fence_promise) {
			return std::unique_ptr<task>(new task(tid, task_type::fence, collective_group_id{}, task_geometry{}, {}, std::move(access_map),
			    std::move(side_effect_map), {}, {}, std::move(fence_promise)));
		}

	  private:
		task_id m_tid;
		task_type m_type;
		collective_group_id m_cgid;
		task_geometry m_geometry;
		command_group_launcher m_launcher;
		buffer_access_map m_access_map;
		detail::side_effect_map m_side_effects;
		reduction_set m_reductions;
		std::string m_debug_name;
		detail::epoch_action m_epoch_action;
		// TODO I believe that `struct task` should not store command_group_launchers, fence_promise or other state that is related to execution instead of
		// abstract DAG building. For user-initialized buffers we already notify the runtime -> executor of this state directly. Maybe also do that for these.
		std::unique_ptr<fence_promise> m_fence_promise;
		std::vector<std::unique_ptr<hint_base>> m_hints;

		task(task_id tid, task_type type, collective_group_id cgid, task_geometry geometry, command_group_launcher launcher, buffer_access_map access_map,
		    detail::side_effect_map side_effects, reduction_set reductions, detail::epoch_action epoch_action, std::unique_ptr<fence_promise> fence_promise)
		    : m_tid(tid), m_type(type), m_cgid(cgid), m_geometry(geometry), m_launcher(std::move(launcher)), m_access_map(std::move(access_map)),
		      m_side_effects(std::move(side_effects)), m_reductions(std::move(reductions)), m_epoch_action(epoch_action),
		      m_fence_promise(std::move(fence_promise)) {
			assert(type == task_type::host_compute || type == task_type::device_compute || get_granularity().size() == 1);
			// Only host tasks can have side effects
			assert(this->m_side_effects.empty() || type == task_type::host_compute || type == task_type::collective || type == task_type::master_node
			       || type == task_type::fence);
		}
	};

<<<<<<< HEAD
=======
	[[nodiscard]] std::string print_task_debug_label(const task& tsk, bool title_case = false);

	/// Determines which overlapping regions appear between write accesses when the iteration space of `tsk` is split into `chunks`.
>>>>>>> f12ddf75
	std::unordered_map<buffer_id, region<3>> detect_overlapping_writes(const task& tsk, const box_vector<3>& chunks);

} // namespace detail
} // namespace celerity<|MERGE_RESOLUTION|>--- conflicted
+++ resolved
@@ -246,12 +246,9 @@
 		}
 	};
 
-<<<<<<< HEAD
-=======
 	[[nodiscard]] std::string print_task_debug_label(const task& tsk, bool title_case = false);
 
 	/// Determines which overlapping regions appear between write accesses when the iteration space of `tsk` is split into `chunks`.
->>>>>>> f12ddf75
 	std::unordered_map<buffer_id, region<3>> detect_overlapping_writes(const task& tsk, const box_vector<3>& chunks);
 
 } // namespace detail
