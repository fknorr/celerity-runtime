#pragma once

#include <memory>

#include <CL/sycl.hpp>

#include "ranges.h"
#include "runtime.h"
#include "sycl_wrappers.h"

namespace celerity {

template <typename DataT, int Dims = 1>
class buffer;

namespace detail {

	template <typename T, int D>
	buffer_id get_buffer_id(const buffer<T, D>& buff);

	template <typename DataT, int Dims>
	void set_buffer_name(const celerity::buffer<DataT, Dims>& buff, const std::string& debug_name) {
		buff.m_impl->debug_name = debug_name;
	};
	template <typename DataT, int Dims>
	std::string get_buffer_name(const celerity::buffer<DataT, Dims>& buff) {
		return buff.m_impl->debug_name;
	};

} // namespace detail

template <typename DataT, int Dims, access_mode Mode, target Target>
class accessor;

template <typename DataT, int Dims>
class buffer {
  public:
	static_assert(Dims <= 3);

	template <int D = Dims, typename = std::enable_if_t<D == 0>>
	buffer() : buffer(nullptr, {}) {}

	explicit buffer(const DataT* host_ptr, range<Dims> range) : m_impl(std::make_shared<impl>(range, host_ptr)) {}

	explicit buffer(range<Dims> range) : buffer(nullptr, range) {}

	template <int D = Dims, typename = std::enable_if_t<D == 0>>
	buffer(const DataT& value) : buffer(&value, {}) {}

	template <access_mode Mode, typename Functor, int D = Dims, std::enable_if_t<(D > 0), int> = 0>
	accessor<DataT, Dims, Mode, target::device> get_access(handler& cgh, Functor rmfn) {
		return get_access<Mode, target::device, Functor>(cgh, rmfn);
	}

	template <access_mode Mode, typename Functor, int D = Dims, std::enable_if_t<D == 0, int> = 0>
	accessor<DataT, Dims, Mode, target::device> get_access(handler& cgh) {
		return get_access<Mode, target::device, Functor>(cgh);
	}

	template <access_mode Mode, target Target, typename Functor, int D = Dims, std::enable_if_t<(D > 0), int> = 0>
	accessor<DataT, Dims, Mode, Target> get_access(handler& cgh, Functor rmfn) {
		return accessor<DataT, Dims, Mode, Target>(*this, cgh, rmfn);
	}

	template <access_mode Mode, target Target, typename Functor, int D = Dims, std::enable_if_t<D == 0, int> = 0>
	accessor<DataT, Dims, Mode, Target> get_access(handler& cgh) {
		return accessor<DataT, Dims, Mode, Target>(*this, cgh);
	}

	template <access_mode Mode, typename Functor, int D = Dims, std::enable_if_t<(D > 0), int> = 0>
	[[deprecated("Calling get_access on a const buffer is deprecated")]] accessor<DataT, Dims, Mode, target::device> get_access(
	    handler& cgh, Functor rmfn) const {
		return get_access<Mode, target::device, Functor>(cgh, rmfn);
	}

	template <access_mode Mode, target Target, typename Functor, int D = Dims, std::enable_if_t<(D > 0), int> = 0>
	[[deprecated("Calling get_access on a const buffer is deprecated")]] accessor<DataT, Dims, Mode, Target> get_access(handler& cgh, Functor rmfn) const {
		return accessor<DataT, Dims, Mode, Target>(*this, cgh, rmfn);
	}

	const range<Dims>& get_range() const { return m_impl->range; }

  private:
<<<<<<< HEAD
	struct impl {
		impl(range<Dims> rng, const void* host_init_ptr) : range(rng) {
			if(!detail::runtime::has_instance()) { detail::runtime::init(nullptr, nullptr); }
			const auto user_aid = host_init_ptr != nullptr
			                          ? detail::runtime::get_instance().create_user_allocation(const_cast<void*>(host_init_ptr) /* pinky promise */)
			                          : detail::null_allocation_id;
			id = detail::runtime::get_instance().create_buffer(Dims, detail::range_cast<3>(range), sizeof(DataT), alignof(DataT), user_aid);
=======
	struct impl final : public detail::lifetime_extending_state {
		impl(celerity::range<Dims> rng, const DataT* host_init_ptr) : range(rng) {
			if(!detail::runtime::is_initialized()) { detail::runtime::init(nullptr, nullptr); }
			id = detail::runtime::get_instance().get_buffer_manager().register_buffer<DataT, Dims>(detail::range_cast<3>(range), host_init_ptr);
>>>>>>> de657bb8
		}
		impl(const impl&) = delete;
		impl(impl&&) = delete;
		impl& operator=(const impl&) = delete;
		impl& operator=(impl&&) = delete;
		~impl() { detail::runtime::get_instance().destroy_buffer(id); }

		detail::buffer_id id;
		celerity::range<Dims> range;
		std::string debug_name;
	};

	std::shared_ptr<impl> m_impl = nullptr;

	template <typename T, int D>
	friend detail::buffer_id detail::get_buffer_id(const buffer<T, D>& buff);
	template <typename T, int D>
	friend void detail::set_buffer_name(const celerity::buffer<T, D>& buff, const std::string& debug_name);
	template <typename T, int D>
	friend std::string detail::get_buffer_name(const celerity::buffer<T, D>& buff);
};

namespace detail {

	template <typename T, int D>
	buffer_id get_buffer_id(const buffer<T, D>& buff) {
		return buff.m_impl->id;
	}

} // namespace detail

} // namespace celerity<|MERGE_RESOLUTION|>--- conflicted
+++ resolved
@@ -81,20 +81,13 @@
 	const range<Dims>& get_range() const { return m_impl->range; }
 
   private:
-<<<<<<< HEAD
 	struct impl {
-		impl(range<Dims> rng, const void* host_init_ptr) : range(rng) {
+		impl(celerity::range<Dims> rng, const void* host_init_ptr) : range(rng) {
 			if(!detail::runtime::has_instance()) { detail::runtime::init(nullptr, nullptr); }
 			const auto user_aid = host_init_ptr != nullptr
 			                          ? detail::runtime::get_instance().create_user_allocation(const_cast<void*>(host_init_ptr) /* pinky promise */)
 			                          : detail::null_allocation_id;
 			id = detail::runtime::get_instance().create_buffer(Dims, detail::range_cast<3>(range), sizeof(DataT), alignof(DataT), user_aid);
-=======
-	struct impl final : public detail::lifetime_extending_state {
-		impl(celerity::range<Dims> rng, const DataT* host_init_ptr) : range(rng) {
-			if(!detail::runtime::is_initialized()) { detail::runtime::init(nullptr, nullptr); }
-			id = detail::runtime::get_instance().get_buffer_manager().register_buffer<DataT, Dims>(detail::range_cast<3>(range), host_init_ptr);
->>>>>>> de657bb8
 		}
 		impl(const impl&) = delete;
 		impl(impl&&) = delete;
