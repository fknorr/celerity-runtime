#include "distributed_graph_generator.h"

#include "access_modes.h"
#include "command.h"
#include "command_graph.h"
#include "recorders.h"
#include "split.h"
#include "task.h"
#include "task_manager.h"

namespace celerity::detail {

distributed_graph_generator::distributed_graph_generator(
    const size_t num_nodes, const node_id local_nid, command_graph& cdag, const task_manager& tm, detail::command_recorder* recorder, const policy_set& policy)
    : m_num_nodes(num_nodes), m_local_nid(local_nid), m_policy(policy), m_cdag(cdag), m_task_mngr(tm), m_recorder(recorder) {
	if(m_num_nodes > max_num_nodes) {
		throw std::runtime_error(fmt::format("Number of nodes requested ({}) exceeds compile-time maximum of {}", m_num_nodes, max_num_nodes));
	}

	// Build initial epoch command (this is required to properly handle anti-dependencies on host-initialized buffers).
	// We manually generate the first command, this will be replaced by applied horizons or explicit epochs down the line (see
	// set_epoch_for_new_commands).
	const auto epoch_tsk = tm.get_task(task_manager::initial_epoch_task);
	auto* const epoch_cmd = cdag.create<epoch_command>(epoch_tsk->get_id(), epoch_action::none);
	if(m_recorder != nullptr) { *m_recorder << command_record(*epoch_cmd, *epoch_tsk, {}); }
	m_epoch_for_new_commands = epoch_cmd->get_cid();
}

<<<<<<< HEAD
void distributed_graph_generator::create_buffer(const buffer_id bid, const int dims, const range<3>& range, const bool host_initialized) {
	m_buffer_states.emplace(
	    std::piecewise_construct, std::tuple{bid}, std::tuple{region_map<write_command_state>{range, dims}, region_map<node_bitset>{range, dims}});
	if(host_initialized) { m_buffer_states.at(bid).initialized_region = box(subrange({}, range)); }
=======
void distributed_graph_generator::add_buffer(const buffer_id bid, const int dims, const range<3>& range, bool host_initialized) {
	m_buffer_states.emplace(
	    std::piecewise_construct, std::tuple{bid}, std::tuple{region_map<write_command_state>{range, dims}, region_map<node_bitset>{range, dims}});
	if(host_initialized && m_policy.uninitialized_read_error != error_policy::ignore) { m_buffer_states.at(bid).initialized_region = box(subrange({}, range)); }
>>>>>>> 1dd23d14
	// Mark contents as available locally (= don't generate await push commands) and fully replicated (= don't generate push commands).
	// This is required when tasks access host-initialized or uninitialized buffers.
	m_buffer_states.at(bid).local_last_writer.update_region(subrange<3>({}, range), m_epoch_for_new_commands);
	m_buffer_states.at(bid).replicated_regions.update_region(subrange<3>({}, range), node_bitset{}.set());
}

<<<<<<< HEAD
void distributed_graph_generator::set_buffer_debug_name(const buffer_id bid, const std::string& debug_name) { m_buffer_states.at(bid).debug_name = debug_name; }

void distributed_graph_generator::destroy_buffer(const buffer_id bid) {
	assert(m_buffer_states.count(bid) != 0);
	m_buffer_states.erase(bid);
}

void distributed_graph_generator::create_host_object(const host_object_id hoid) {
	assert(m_host_objects.count(hoid) == 0);
	m_host_objects.emplace(hoid, host_object_state{m_epoch_for_new_commands});
}

void distributed_graph_generator::destroy_host_object(const host_object_id hoid) {
	assert(m_host_objects.count(hoid) != 0);
	m_host_objects.erase(hoid);
}

// We simply split in the first dimension for now
std::vector<chunk<3>> split_equal(const chunk<3>& full_chunk, const range<3>& granularity, const size_t num_chunks, const int dims) {
#ifndef NDEBUG
	assert(num_chunks > 0);
	for(int d = 0; d < dims; ++d) {
		assert(granularity[d] > 0);
		assert(full_chunk.range[d] % granularity[d] == 0);
	}
#endif

	// Due to split granularity requirements or if num_workers > global_size[0],
	// we may not be able to create the requested number of chunks.
	const auto actual_num_chunks = std::min(num_chunks, full_chunk.range[0] / granularity[0]);

	// If global range is not divisible by (actual_num_chunks * granularity),
	// assign ceil(quotient) to the first few chunks and floor(quotient) to the remaining
	const auto small_chunk_size_dim0 = full_chunk.range[0] / (actual_num_chunks * granularity[0]) * granularity[0];
	const auto large_chunk_size_dim0 = small_chunk_size_dim0 + granularity[0];
	const auto num_large_chunks = (full_chunk.range[0] - small_chunk_size_dim0 * actual_num_chunks) / granularity[0];
	assert(num_large_chunks * large_chunk_size_dim0 + (actual_num_chunks - num_large_chunks) * small_chunk_size_dim0 == full_chunk.range[0]);

	std::vector<chunk<3>> result(actual_num_chunks, {full_chunk.offset, full_chunk.range, full_chunk.global_size});
	for(auto i = 0u; i < num_large_chunks; ++i) {
		result[i].range[0] = large_chunk_size_dim0;
		result[i].offset[0] += i * large_chunk_size_dim0;
	}
	for(auto i = num_large_chunks; i < actual_num_chunks; ++i) {
		result[i].range[0] = small_chunk_size_dim0;
		result[i].offset[0] += num_large_chunks * large_chunk_size_dim0 + (i - num_large_chunks) * small_chunk_size_dim0;
	}

#ifndef NDEBUG
	size_t total_range_dim0 = 0;
	for(size_t i = 0; i < result.size(); ++i) {
		total_range_dim0 += result[i].range[0];
		if(i == 0) {
			assert(result[i].offset[0] == full_chunk.offset[0]);
		} else {
			assert(result[i].offset[0] == result[i - 1].offset[0] + result[i - 1].range[0]);
		}
	}
	assert(total_range_dim0 == full_chunk.range[0]);
#endif

	return result;
}

=======
>>>>>>> 1dd23d14
using buffer_requirements_map = std::unordered_map<buffer_id, std::unordered_map<access_mode, region<3>>>;

static buffer_requirements_map get_buffer_requirements_for_mapped_access(const task& tsk, subrange<3> sr, const range<3> global_size) {
	buffer_requirements_map result;
	const auto& access_map = tsk.get_buffer_access_map();
	const auto buffers = access_map.get_accessed_buffers();
	for(const buffer_id bid : buffers) {
		const auto modes = access_map.get_access_modes(bid);
		for(auto m : modes) {
			result[bid][m] = access_map.get_mode_requirements(bid, m, tsk.get_dimensions(), sr, global_size);
		}
	}
	return result;
}

// According to Wikipedia https://en.wikipedia.org/wiki/Topological_sorting#Depth-first_search
std::vector<abstract_command*> topsort(std::unordered_set<abstract_command*> unmarked) {
	std::unordered_set<abstract_command*> temporary_marked;
	std::unordered_set<abstract_command*> permanent_marked;
	std::vector<abstract_command*> sorted(unmarked.size());
	auto sorted_front = sorted.rbegin();

	const auto visit = [&](abstract_command* const cmd, auto& visit /* to allow recursion in lambda */) {
		if(permanent_marked.count(cmd) != 0) return;
		assert(temporary_marked.count(cmd) == 0 && "cyclic command graph");
		unmarked.erase(cmd);
		temporary_marked.insert(cmd);
		for(const auto dep : cmd->get_dependents()) {
			visit(dep.node, visit);
		}
		temporary_marked.erase(cmd);
		permanent_marked.insert(cmd);
		*sorted_front++ = cmd;
	};

	while(!unmarked.empty()) {
		visit(*unmarked.begin(), visit);
	}
	return sorted;
}

std::vector<abstract_command*> distributed_graph_generator::build_task(const task& tsk) {
	assert(m_current_cmd_batch.empty());
	[[maybe_unused]] const auto cmd_count_before = m_cdag.command_count();

	const auto epoch_to_prune_before = m_epoch_for_new_commands;

	switch(tsk.get_type()) {
	case task_type::epoch: generate_epoch_command(tsk); break;
	case task_type::horizon: generate_horizon_command(tsk); break;
	case task_type::device_compute:
	case task_type::host_compute:
	case task_type::master_node:
	case task_type::collective:
	case task_type::fence: generate_distributed_commands(tsk); break;
	default: throw std::runtime_error("Task type NYI");
	}

	// It is currently undefined to split reduction-producer tasks into multiple chunks on the same node:
	//   - Per-node reduction intermediate results are stored with fixed access to a single backing buffer,
	//     so multiple chunks on the same node will race on this buffer access
	//   - Inputs to the final reduction command are ordered by origin node ids to guarantee bit-identical results. It is not possible to distinguish
	//     more than one chunk per node in the serialized commands, so different nodes can produce different final reduction results for non-associative
	//     or non-commutative operations
	if(!tsk.get_reductions().empty()) { assert(m_cdag.task_command_count(tsk.get_id()) <= 1); }

	// Commands without any other true-dependency must depend on the active epoch command to ensure they cannot be re-ordered before the epoch.
	// Need to check count b/c for some tasks we may not have generated any commands locally.
	if(m_cdag.task_command_count(tsk.get_id()) > 0) {
		for(auto* const cmd : m_cdag.task_commands(tsk.get_id())) {
			generate_epoch_dependencies(cmd);
		}
	}

	// Check that all commands have been created through create_command
	assert(m_cdag.command_count() - cmd_count_before == m_current_cmd_batch.size());

	// If a new epoch was completed in the CDAG before the current task, prune all predecessor commands of that epoch.
	prune_commands_before(epoch_to_prune_before);

	// If we have a command_recorder, record the current batch of commands
	if(m_recorder != nullptr) {
		for(const auto& cmd : m_current_cmd_batch) {
			buffer_name_map accessed_buffers;
			for(const auto bid : tsk.get_buffer_access_map().get_accessed_buffers()) {
				accessed_buffers.emplace(bid, m_buffer_states.at(bid).debug_name);
			}
			*m_recorder << command_record(*cmd, tsk, accessed_buffers);
		}
	}

	return topsort(std::move(m_current_cmd_batch));
}

void distributed_graph_generator::generate_distributed_commands(const task& tsk) {
	chunk<3> full_chunk{tsk.get_global_offset(), tsk.get_global_size(), tsk.get_global_size()};
	const size_t num_chunks = m_num_nodes * 1; // TODO Make configurable
	const auto chunks = ([&] {
		if(tsk.get_type() == task_type::collective || tsk.get_type() == task_type::fence) {
			std::vector<chunk<3>> chunks;
			for(size_t nid = 0; nid < m_num_nodes; ++nid) {
				chunks.push_back(chunk_cast<3>(chunk<1>{id<1>{tsk.get_type() == task_type::collective ? nid : 0}, ones, {m_num_nodes}}));
			}
			return chunks;
		}
		if(tsk.has_variable_split()) {
			if(tsk.get_hint<experimental::hints::split_1d>() != nullptr) {
				// no-op, keeping this for documentation purposes
			}
			if(tsk.get_hint<experimental::hints::split_2d>() != nullptr) { return split_2d(full_chunk, tsk.get_granularity(), num_chunks); }
			return split_1d(full_chunk, tsk.get_granularity(), num_chunks);
		}
		return std::vector<chunk<3>>{full_chunk};
	})();
	assert(chunks.size() <= num_chunks); // We may have created less than requested
	assert(!chunks.empty());

	if(m_overlapping_write_policy != error_policy::ignore) {
		if(const auto overlapping_writes = detect_overlapping_writes(tsk, chunks); !overlapping_writes.empty()) {
			auto error = fmt::format("Task T{}", tsk.get_id());
			if(!tsk.get_debug_name().empty()) { fmt::format_to(std::back_inserter(error), " \"{}\"", tsk.get_debug_name()); }
			error += " has overlapping writes between multiple nodes in";
			for(const auto& [bid, overlap] : overlapping_writes) {
				fmt::format_to(std::back_inserter(error), " B{} {}", bid, overlap);
			}
			error += ". Choose a non-overlapping range mapper for the write access or constrain the split to make the access non-overlapping.";
			utils::report_error(m_overlapping_write_policy, "{}", error);
		}
	}

	// Assign each chunk to a node
	// We assign chunks next to each other to the same worker (if there is more chunks than workers), as this is likely to produce less
	// transfers between tasks than a round-robin assignment (for typical stencil codes).
	// FIXME: This only works if the number of chunks is an integer multiple of the number of workers, e.g. 3 chunks for 2 workers degrades to RR.
	const auto chunks_per_node = std::max<size_t>(1, chunks.size() / m_num_nodes);

	// Union of all per-buffer writes on this node, used to determine which parts of a buffer are fresh/stale later on.
	std::unordered_map<buffer_id, region<3>> per_buffer_local_writes;
	// In case we need to push a region that is overwritten in the same task, we have to defer updating the last writer.
	std::unordered_map<buffer_id, std::vector<std::pair<region<3>, command_id>>> per_buffer_last_writer_update_list;
	// Buffers that currently are in a pending reduction state will receive a new buffer state after a reduction has been generated.
	std::unordered_map<buffer_id, buffer_state> post_reduction_buffer_states;

	// Remember all generated pushes for determining intra-task anti-dependencies.
	std::vector<push_command*> generated_pushes;

	// Collect all local chunks for detecting overlapping writes between all local chunks and the union of remote chunks in a distributed manner.
	box_vector<3> local_chunks;

	// In the master/worker model, we used to try and find the node best suited for initializing multiple
	// reductions that do not initialize_to_identity based on current data distribution.
	// This is more difficult in a distributed setting, so for now we just hard code it to node 0.
	// TODO: Revisit this at some point.
	const node_id reduction_initializer_nid = 0;

<<<<<<< HEAD
	const box<3> empty_box({0, 0, 0}, {0, 0, 0});
=======
	const box<3> empty_reduction_box({0, 0, 0}, {0, 0, 0});
>>>>>>> 1dd23d14
	const box<3> scalar_reduction_box({0, 0, 0}, {1, 1, 1});

	// Iterate over all chunks, distinguish between local / remote chunks and normal / reduction access.
	//
	// Normal buffer access:
	// - For local chunks, find read requirements on remote data.
	//   Generate a single await push command for each buffer that awaits the entire required region.
	//   This will then be fulfilled by one or more incoming pushes.
	// - For remote chunks, find read requirements intersecting with owned buffer regions.
	// 	 Generate push commands for those regions.
	//
	// Reduction buffer access:
	// - For local chunks, create a reduction command and a single await_push command that receives the
	//   partial reduction results from all other nodes.
	// - For remote chunks, always create a push command, regardless of whether we have relevant data or not.
	//   This is required because the remote node does not know how many partial reduction results there are.
	for(size_t i = 0; i < chunks.size(); ++i) {
		const node_id nid = (i / chunks_per_node) % m_num_nodes;
		const bool is_local_chunk = nid == m_local_nid;

		auto requirements = get_buffer_requirements_for_mapped_access(tsk, chunks[i], tsk.get_global_size());

		// Add requirements for reductions
		for(const auto& reduction : tsk.get_reductions()) {
			auto rmode = access_mode::discard_write;
			if(nid == reduction_initializer_nid && reduction.init_from_buffer) { rmode = access_mode::read_write; }
#ifndef NDEBUG
			for(auto pmode : access::producer_modes) {
				assert(requirements[reduction.bid].count(pmode) == 0); // task_manager verifies that there are no reduction <-> write-access conflicts
			}
#endif
			requirements[reduction.bid][rmode] = scalar_reduction_box;
		}

		abstract_command* cmd = nullptr;
		if(is_local_chunk) {
			if(tsk.get_type() == task_type::fence) {
				cmd = create_command<fence_command>(tsk.get_id());
			} else {
				cmd = create_command<execution_command>(tsk.get_id(), subrange{chunks[i]});

				// Go over all reductions that are to be performed *during* the execution of this chunk,
				// not to be confused with any pending reductions that need to be finalized *before* the
				// execution of this chunk.
				// If a reduction reads the previous value of the buffer (i.e. w/o property::reduction::initialize_to_identity),
				// we have to include it in exactly one of the per-node intermediate reductions.
				for(const auto& reduction : tsk.get_reductions()) {
					if(nid == reduction_initializer_nid && reduction.init_from_buffer) {
						utils::as<execution_command>(cmd)->set_is_reduction_initializer(true);
						break;
					}
				}
			}

			if(tsk.get_type() == task_type::collective) {
				// Collective host tasks have an implicit dependency on the previous task in the same collective group,
				// which is required in order to guarantee they are executed in the same order on every node.
				auto cgid = tsk.get_collective_group_id();
				if(auto prev = m_last_collective_commands.find(cgid); prev != m_last_collective_commands.end()) {
					m_cdag.add_dependency(cmd, m_cdag.get(prev->second), dependency_kind::true_dep, dependency_origin::collective_group_serialization);
					m_last_collective_commands.erase(prev);
				}
				m_last_collective_commands.emplace(cgid, cmd->get_cid());
			}

			local_chunks.push_back(subrange(chunks[i].offset, chunks[i].range));
		}

		// We use the task id, together with the "chunk id" and the buffer id (stored separately) to match pushes against their corresponding await pushes
		for(auto& [bid, reqs_by_mode] : requirements) {
			auto& buffer_state = m_buffer_states.at(bid);
			std::vector<access_mode> required_modes;
			for(const auto mode : detail::access::all_modes) {
				if(auto req_it = reqs_by_mode.find(mode); req_it != reqs_by_mode.end()) {
					// While uncommon, we do support chunks that don't require access to a particular buffer at all.
					if(!req_it->second.empty()) { required_modes.push_back(mode); }
				}
			}

			// Don't add reduction commands within the loop to make sure there is at most one reduction command
			// even in the presence of multiple consumer requirements.
			const bool is_pending_reduction = buffer_state.pending_reduction.has_value();
			const bool generate_reduction =
			    is_pending_reduction && std::any_of(required_modes.begin(), required_modes.end(), detail::access::mode_traits::is_consumer);
			if(generate_reduction) {
				// Prepare the buffer state for after the reduction has been performed:
				// Set the current epoch as last writer and mark it as stale so that if we don't generate a reduction command,
				// we'll know to get the data from elsewhere. If we generate a reduction command, this will be overwritten by its command id.
				write_command_state wcs{m_epoch_for_new_commands};
				wcs.mark_as_stale();
				// We just treat this buffer as 1-dimensional, regardless of its actual dimensionality (as it must be unit-sized anyway)
				post_reduction_buffer_states.emplace(std::piecewise_construct, std::tuple{bid},
				    std::tuple{region_map<write_command_state>{ones, 1, wcs}, region_map<node_bitset>{ones, 1, node_bitset{}}});
			}

			if(is_pending_reduction && !generate_reduction) {
				// TODO the per-node reduction result is discarded - warn user about dead store
			}

			region<3> uninitialized_reads;
			for(const auto mode : required_modes) {
				const auto& req = reqs_by_mode.at(mode);
				if(detail::access::mode_traits::is_consumer(mode)) {
					if(is_local_chunk && m_policy.uninitialized_read_error != error_policy::ignore
					    && !bounding_box(buffer_state.initialized_region).covers(bounding_box(req.get_boxes()))) {
						uninitialized_reads = region_union(uninitialized_reads, region_difference(req, buffer_state.initialized_region));
					}

					if(is_local_chunk) {
						// Store the read access for determining anti-dependencies later on
						m_command_buffer_reads[cmd->get_cid()][bid] = region_union(m_command_buffer_reads[cmd->get_cid()][bid], req);
					}

					if(is_local_chunk && !is_pending_reduction) {
						const auto local_sources = buffer_state.local_last_writer.get_region_values(req);
						box_vector<3> missing_part_boxes;
						for(const auto& [box, wcs] : local_sources) {
							if(box.empty()) continue;
							if(!wcs.is_fresh()) {
								missing_part_boxes.push_back(box);
								continue;
							}
							m_cdag.add_dependency(cmd, m_cdag.get(wcs), dependency_kind::true_dep, dependency_origin::dataflow);
						}

						// There is data we don't yet have locally. Generate an await push command for it.
						if(!missing_part_boxes.empty()) {
							const region missing_parts(std::move(missing_part_boxes));
							assert(m_num_nodes > 1);
							auto* const ap_cmd = create_command<await_push_command>(transfer_id(tsk.get_id(), bid, no_reduction_id), missing_parts);
							m_cdag.add_dependency(cmd, ap_cmd, dependency_kind::true_dep, dependency_origin::dataflow);
							generate_anti_dependencies(tsk.get_id(), bid, buffer_state.local_last_writer, missing_parts, ap_cmd);
							generate_epoch_dependencies(ap_cmd);
							// Remember that we have this data now
							buffer_state.local_last_writer.update_region(missing_parts, {ap_cmd->get_cid(), true /* is_replicated */});
						}
					} else if(!is_pending_reduction) {
						const auto local_sources = buffer_state.local_last_writer.get_region_values(req);
						for(const auto& [local_box, wcs] : local_sources) {
							if(!wcs.is_fresh() || wcs.is_replicated()) { continue; }

							// Check if we've already pushed this box
							const auto replicated_boxes = buffer_state.replicated_regions.get_region_values(local_box);
							for(const auto& [replicated_box, nodes] : replicated_boxes) {
								if(nodes.test(nid)) continue;

								// Generate separate push command for each last writer command for now,
								// possibly even multiple for partially already-replicated data.
								// TODO: Can and/or should we consolidate?
								auto* const push_cmd =
								    create_command<push_command>(nid, transfer_id(tsk.get_id(), bid, no_reduction_id), replicated_box.get_subrange());
								assert(!utils::isa<await_push_command>(m_cdag.get(wcs)) && "Attempting to push non-owned data?!");
								m_cdag.add_dependency(push_cmd, m_cdag.get(wcs), dependency_kind::true_dep, dependency_origin::dataflow);
								generated_pushes.push_back(push_cmd);

								// Store the read access for determining anti-dependencies later on
								m_command_buffer_reads[push_cmd->get_cid()][bid] = replicated_box;

								// Remember that we've replicated this region
								buffer_state.replicated_regions.update_box(replicated_box, node_bitset{nodes}.set(nid));
							}
						}
					}

					if(is_local_chunk && m_uninitialized_read_policy != error_policy::ignore) {
						uninitialized_reads = region_union(uninitialized_reads, region_difference(req, buffer_state.initialized_region));
					}
				}

				if(is_local_chunk && detail::access::mode_traits::is_producer(mode)) {
					// If we are going to insert a reduction command, we will also create a true-dependency chain to the last writer. The new last writer
					// cid however is not known at this point because the the reduction command has not been generated yet. Instead, we simply skip
					// generating anti-dependencies around this requirement. This might not be valid if (multivariate) reductions ever operate on regions.
					if(!generate_reduction) { generate_anti_dependencies(tsk.get_id(), bid, buffer_state.local_last_writer, req, cmd); }

					per_buffer_local_writes[bid] = region_union(per_buffer_local_writes[bid], req);
					per_buffer_last_writer_update_list[bid].push_back({req, cmd->get_cid()});
				}
			}

			if(!uninitialized_reads.empty()) {
<<<<<<< HEAD
				utils::report_error(m_uninitialized_read_policy, "Command C{} on N{} reads B{} {}, which has not been written by any node.", cmd->get_cid(),
				    m_local_nid, bid, detail::region(std::move(uninitialized_reads)));
			}

			if(generate_reduction) {
				post_reduction_buffer_states.at(bid).initialized_region = scalar_reduction_box;
=======
				utils::report_error(m_policy.uninitialized_read_error, "Command C{} on N{} reads B{} {}, which has not been written by any node.",
				    cmd->get_cid(), m_local_nid, bid, detail::region(std::move(uninitialized_reads)));
			}

			if(generate_reduction) {
				if(m_policy.uninitialized_read_error != error_policy::ignore) {
					post_reduction_buffer_states.at(bid).initialized_region = scalar_reduction_box;
				}
>>>>>>> 1dd23d14

				const auto& reduction = *buffer_state.pending_reduction;

				const auto local_last_writer = buffer_state.local_last_writer.get_region_values(scalar_reduction_box);
				assert(local_last_writer.size() == 1);

				if(is_local_chunk) {
					auto* const reduce_cmd = create_command<reduction_command>(reduction);

					// Only generate a true dependency on the last writer if this node participated in the intermediate result computation.
					if(local_last_writer[0].second.is_fresh()) {
						m_cdag.add_dependency(reduce_cmd, m_cdag.get(local_last_writer[0].second), dependency_kind::true_dep, dependency_origin::dataflow);
					}

<<<<<<< HEAD
					auto* const ap_cmd = create_command<await_push_command>(transfer_id(tsk.get_id(), bid, reduction.rid), scalar_reduction_box.get_subrange());
=======
					auto* const ap_cmd = create_command<await_push_command>(bid, reduction.rid, trid, scalar_reduction_box.get_subrange());
>>>>>>> 1dd23d14
					m_cdag.add_dependency(reduce_cmd, ap_cmd, dependency_kind::true_dep, dependency_origin::dataflow);
					generate_epoch_dependencies(ap_cmd);

					m_cdag.add_dependency(cmd, reduce_cmd, dependency_kind::true_dep, dependency_origin::dataflow);

					// Reduction command becomes the last writer (this may be overriden if this task also writes to the reduction buffer)
					post_reduction_buffer_states.at(bid).local_last_writer.update_box(scalar_reduction_box, reduce_cmd->get_cid());
				} else {
					// Push an empty range if we don't have any fresh data on this node
					const bool notification_only = !local_last_writer[0].second.is_fresh();
<<<<<<< HEAD
					const auto push_box = notification_only ? empty_box : scalar_reduction_box;
=======
					const auto push_box = notification_only ? empty_reduction_box : scalar_reduction_box;
>>>>>>> 1dd23d14

					auto* const push_cmd = create_command<push_command>(nid, transfer_id(tsk.get_id(), bid, reduction.rid), push_box.get_subrange());
					generated_pushes.push_back(push_cmd);

					if(notification_only) {
						generate_epoch_dependencies(push_cmd);
					} else {
						m_command_buffer_reads[push_cmd->get_cid()][bid] = region_union(m_command_buffer_reads[push_cmd->get_cid()][bid], scalar_reduction_box);
						m_cdag.add_dependency(push_cmd, m_cdag.get(local_last_writer[0].second), dependency_kind::true_dep, dependency_origin::dataflow);
					}

					// Mark the reduction result as replicated so we don't generate data transfers to this node
					// TODO: We need a way of updating regions in place! E.g. apply_to_values(box, callback)
					const auto replicated_box = post_reduction_buffer_states.at(bid).replicated_regions.get_region_values(scalar_reduction_box);
					assert(replicated_box.size() == 1);
					for(const auto& [_, nodes] : replicated_box) {
						post_reduction_buffer_states.at(bid).replicated_regions.update_box(scalar_reduction_box, node_bitset{nodes}.set(nid));
					}
				}
			}
		}
	}

	// Check for and report overlapping writes between local chunks, and between local and remote chunks.
	if(m_policy.overlapping_write_error != error_policy::ignore) {
		// Since this check is run distributed on every node, we avoid quadratic behavior by only checking for conflicts between all local chunks and the
		// region-union of remote chunks. This way, every conflict will be reported by at least one node.
		const box<3> global_chunk(subrange(full_chunk.offset, full_chunk.range));
		auto remote_chunks = region_difference(global_chunk, region(box_vector<3>(local_chunks))).into_boxes();

		// detect_overlapping_writes takes a single box_vector, so we concatenate local and global chunks (the order does not matter)
		auto distributed_chunks = std::move(remote_chunks);
		distributed_chunks.insert(distributed_chunks.end(), local_chunks.begin(), local_chunks.end());

		if(const auto overlapping_writes = detect_overlapping_writes(tsk, distributed_chunks); !overlapping_writes.empty()) {
			auto error = fmt::format("Task T{}", tsk.get_id());
			if(!tsk.get_debug_name().empty()) { fmt::format_to(std::back_inserter(error), " \"{}\"", tsk.get_debug_name()); }
			error += " has overlapping writes between multiple nodes in";
			for(const auto& [bid, overlap] : overlapping_writes) {
				fmt::format_to(std::back_inserter(error), " B{} {}", bid, overlap);
			}
			error += ". Choose a non-overlapping range mapper for the write access or constrain the split to make the access non-overlapping.";
			utils::report_error(m_policy.overlapping_write_error, "{}", error);
		}
	}

	// For buffers that were in a pending reduction state and a reduction was generated
	// (i.e., the result was not discarded), set their new state.
	for(auto& [bid, new_state] : post_reduction_buffer_states) {
		m_buffer_states.insert_or_assign(bid, std::move(new_state));
	}

	// Update per-buffer last writers
	// This has to happen after applying post_reduction_buffer_states to properly support chained reductions.
	for(auto& [bid, updates] : per_buffer_last_writer_update_list) {
		auto& buffer_state = m_buffer_states.at(bid);
		for(auto& [req, cid] : updates) {
			buffer_state.local_last_writer.update_region(req, cid);
			buffer_state.replicated_regions.update_region(req, node_bitset{});
		}
		// In case this buffer was in a pending reduction state but the result was discarded, remove the pending reduction.
		buffer_state.pending_reduction = std::nullopt;
	}

	// Mark any buffers that now are in a pending reduction state as such.
	// This has to happen after applying post_reduction_buffer_states and per_buffer_last_writer_update_list
	// to properly support chained reductions.
	// If there is only one chunk/command, it already implicitly generates the final reduced value
	// and the buffer does not need to be flagged as a pending reduction.
	if(chunks.size() > 1) {
		for(const auto& reduction : tsk.get_reductions()) {
			m_buffer_states.at(reduction.bid).pending_reduction = reduction;

			// In some cases this node may not actually participate in the computation of the
			// intermediate reduction result (because there was no chunk). If so, mark the
			// reduction buffer as stale so we do not use it as input for the final reduction command.
			if(per_buffer_local_writes.count(reduction.bid) == 0) {
				[[maybe_unused]] size_t num_entries = 0;
				m_buffer_states.at(reduction.bid).local_last_writer.apply_to_values([&num_entries](const write_command_state& wcs) {
					num_entries++;
					write_command_state stale_state{wcs};
					stale_state.mark_as_stale();
					return stale_state;
				});
				assert(num_entries == 1);
			}
		}
	}

	// Determine potential "intra-task" race conditions.
	// These can happen in rare cases, when the node that pushes a buffer range also writes to that range within the same task.
	// We cannot do this while generating the push command, as we may not have the writing command recorded at that point.
	for(auto* push_cmd : generated_pushes) {
		const auto last_writers = m_buffer_states.at(push_cmd->get_transfer_id().bid).local_last_writer.get_region_values(region(push_cmd->get_range()));

		for(const auto& [box, wcs] : last_writers) {
			assert(!box.empty()); // If we want to push it it cannot be empty
			// In general we should only be pushing fresh data.
			// If the push is for a reduction and the data no longer is fresh, it means
			// that we did not generate a reduction command on this node and the data becomes
			// stale after the remote reduction command has been executed.
			assert(wcs.is_fresh() || push_cmd->get_transfer_id().rid != no_reduction_id);
			auto* const writer_cmd = m_cdag.get(wcs);
			assert(writer_cmd != nullptr);

			// We're only interested in writes that happen within the same task as the push
			if(utils::isa<task_command>(writer_cmd) && utils::as<task_command>(writer_cmd)->get_tid() == tsk.get_id()) {
				// In certain situations the push might have a true dependency on the last writer,
				// in that case don't add an anti-dependency (as that would cause a cycle).
				// TODO: Is this still possible? We don't have a unit test exercising this branch...
				if(push_cmd->has_dependency(writer_cmd, dependency_kind::true_dep)) {
					// This can currently only happen for await_push commands.
					assert(utils::isa<await_push_command>(writer_cmd));
					continue;
				}
				m_cdag.add_dependency(writer_cmd, push_cmd, dependency_kind::anti_dep, dependency_origin::dataflow);
			}

			// reduction commands will overwrite their buffer, so they must anti-depend on their partial-result push-commands
			if(utils::isa<reduction_command>(writer_cmd)
<<<<<<< HEAD
			    && utils::as<reduction_command>(writer_cmd)->get_reduction_info().rid == push_cmd->get_transfer_id().rid) {
=======
			    && utils::as<reduction_command>(writer_cmd)->get_reduction_info().rid == push_cmd->get_reduction_id()) {
>>>>>>> 1dd23d14
				m_cdag.add_dependency(writer_cmd, push_cmd, dependency_kind::anti_dep, dependency_origin::dataflow);
			}
		}
	}

	// Determine which local data is fresh/stale based on task-level writes.
	auto requirements = get_buffer_requirements_for_mapped_access(tsk, subrange<3>(tsk.get_global_offset(), tsk.get_global_size()), tsk.get_global_size());
	// Add requirements for reductions
	for(const auto& reduction : tsk.get_reductions()) {
		// the actual mode is irrelevant as long as it's a producer - TODO have a better query API for task buffer requirements
		requirements[reduction.bid][access_mode::write] = scalar_reduction_box;
	}
	for(auto& [bid, reqs_by_mode] : requirements) {
		box_vector<3> global_write_boxes;
		for(const auto mode : access::producer_modes) {
			if(reqs_by_mode.count(mode) == 0) continue;
			const auto& by_mode = reqs_by_mode.at(mode);
			global_write_boxes.insert(global_write_boxes.end(), by_mode.get_boxes().begin(), by_mode.get_boxes().end());
		}
		const region global_writes(std::move(global_write_boxes));
		const auto& local_writes = per_buffer_local_writes[bid];
		assert(region_difference(local_writes, global_writes).empty()); // Local writes have to be a subset of global writes
		const auto remote_writes = region_difference(global_writes, local_writes);
		auto& buffer_state = m_buffer_states.at(bid);

<<<<<<< HEAD
		buffer_state.initialized_region = region_union(buffer_state.initialized_region, global_writes);
=======
		if(m_policy.uninitialized_read_error != error_policy::ignore) {
			buffer_state.initialized_region = region_union(buffer_state.initialized_region, global_writes);
		}
>>>>>>> 1dd23d14

		// TODO: We need a way of updating regions in place! E.g. apply_to_values(box, callback)
		auto boxes_and_cids = buffer_state.local_last_writer.get_region_values(remote_writes);
		for(auto& [box, wcs] : boxes_and_cids) {
			if(wcs.is_fresh()) {
				wcs.mark_as_stale();
				buffer_state.local_last_writer.update_region(box, wcs);
			}
		}
	}

	process_task_side_effect_requirements(tsk);
}

void distributed_graph_generator::generate_anti_dependencies(
    task_id tid, buffer_id bid, const region_map<write_command_state>& last_writers_map, const region<3>& write_req, abstract_command* write_cmd) {
	const auto last_writers = last_writers_map.get_region_values(write_req);
	for(const auto& [box, wcs] : last_writers) {
		auto* const last_writer_cmd = m_cdag.get(static_cast<command_id>(wcs));
		assert(!utils::isa<task_command>(last_writer_cmd) || utils::as<task_command>(last_writer_cmd)->get_tid() != tid);

		// Add anti-dependencies onto all successors of the writer
		bool has_successors = false;
		for(auto d : last_writer_cmd->get_dependents()) {
			// Only consider true dependencies
			if(d.kind != dependency_kind::true_dep) continue;

			auto* const cmd = d.node;

			// We might have already generated new commands within the same task that also depend on this; in that case, skip it
			if(utils::isa<task_command>(cmd) && utils::as<task_command>(cmd)->get_tid() == tid) continue;

			// So far we don't know whether the dependent actually intersects with the subrange we're writing
			if(const auto command_reads_it = m_command_buffer_reads.find(cmd->get_cid()); command_reads_it != m_command_buffer_reads.end()) {
				const auto& command_reads = command_reads_it->second;
				// The task might be a dependent because of another buffer
				if(const auto buffer_reads_it = command_reads.find(bid); buffer_reads_it != command_reads.end()) {
					if(!region_intersection(write_req, buffer_reads_it->second).empty()) {
						has_successors = true;
						m_cdag.add_dependency(write_cmd, cmd, dependency_kind::anti_dep, dependency_origin::dataflow);
					}
				}
			}
		}

		// In some cases (horizons, master node host task, weird discard_* constructs...)
		// the last writer might not have any successors. Just add the anti-dependency onto the writer itself then.
		if(!has_successors) { m_cdag.add_dependency(write_cmd, last_writer_cmd, dependency_kind::anti_dep, dependency_origin::dataflow); }
	}
}

void distributed_graph_generator::process_task_side_effect_requirements(const task& tsk) {
	const task_id tid = tsk.get_id();
	if(tsk.get_side_effect_map().empty()) return; // skip the loop in the common case
	if(m_cdag.task_command_count(tid) == 0) return;

	for(auto* const cmd : m_cdag.task_commands(tid)) {
		for(const auto& side_effect : tsk.get_side_effect_map()) {
			const auto [hoid, order] = side_effect;
			auto& host_object = m_host_objects.at(hoid);

			// TODO once we have different side_effect_orders, their interaction will determine the dependency kind
			m_cdag.add_dependency(cmd, m_cdag.get(host_object.last_side_effect), dependency_kind::true_dep, dependency_origin::dataflow);

			// Simplification: If there are multiple chunks per node, we generate true-dependencies between them in an arbitrary order, when all we really
			// need is mutual exclusion (i.e. a bi-directional pseudo-dependency).
			host_object.last_side_effect = cmd->get_cid();
		}
	}
}

void distributed_graph_generator::set_epoch_for_new_commands(const abstract_command* const epoch_or_horizon) {
	// both an explicit epoch command and an applied horizon can be effective epochs
	assert(utils::isa<epoch_command>(epoch_or_horizon) || utils::isa<horizon_command>(epoch_or_horizon));

	for(auto& [bid, bs] : m_buffer_states) {
		bs.local_last_writer.apply_to_values([epoch_or_horizon](const write_command_state& wcs) {
			auto new_wcs = write_command_state(std::max(epoch_or_horizon->get_cid(), static_cast<command_id>(wcs)), wcs.is_replicated());
			if(!wcs.is_fresh()) new_wcs.mark_as_stale();
			return new_wcs;
		});
	}
	for(auto& [cgid, cid] : m_last_collective_commands) {
		cid = std::max(epoch_or_horizon->get_cid(), cid);
	}
	for(auto& [_, host_object] : m_host_objects) {
		host_object.last_side_effect = std::max(epoch_or_horizon->get_cid(), host_object.last_side_effect);
	}

	m_epoch_for_new_commands = epoch_or_horizon->get_cid();
}

void distributed_graph_generator::reduce_execution_front_to(abstract_command* const new_front) {
	const auto previous_execution_front = m_cdag.get_execution_front();
	for(auto* const front_cmd : previous_execution_front) {
		if(front_cmd != new_front) { m_cdag.add_dependency(new_front, front_cmd, dependency_kind::true_dep, dependency_origin::execution_front); }
	}
	assert(m_cdag.get_execution_front().size() == 1 && *m_cdag.get_execution_front().begin() == new_front);
}

void distributed_graph_generator::generate_epoch_command(const task& tsk) {
	assert(tsk.get_type() == task_type::epoch);
	auto* const epoch = create_command<epoch_command>(tsk.get_id(), tsk.get_epoch_action());
	set_epoch_for_new_commands(epoch);
	m_current_horizon = no_command;
	// Make the epoch depend on the previous execution front
	reduce_execution_front_to(epoch);
}

void distributed_graph_generator::generate_horizon_command(const task& tsk) {
	assert(tsk.get_type() == task_type::horizon);
	auto* const horizon = create_command<horizon_command>(tsk.get_id());

	if(m_current_horizon != static_cast<command_id>(no_command)) {
		// Apply the previous horizon
		set_epoch_for_new_commands(m_cdag.get(m_current_horizon));
	}
	m_current_horizon = horizon->get_cid();

	// Make the horizon depend on the previous execution front
	reduce_execution_front_to(horizon);
}

void distributed_graph_generator::generate_epoch_dependencies(abstract_command* cmd) {
	// No command must be re-ordered before its last preceding epoch to enforce the barrier semantics of epochs.
	// To guarantee that each node has a transitive true dependency (=temporal dependency) on the epoch, it is enough to add an epoch -> command dependency
	// to any command that has no other true dependencies itself and no graph traversal is necessary. This can be verified by a simple induction proof.

	// As long the first epoch is present in the graph, all transitive dependencies will be visible and the initial epoch commands (tid 0) are the only
	// commands with no true predecessor. As soon as the first epoch is pruned through the horizon mechanism however, more than one node with no true
	// predecessor can appear (when visualizing the graph). This does not violate the ordering constraint however, because all "free-floating" nodes
	// in that snapshot had a true-dependency chain to their predecessor epoch at the point they were flushed, which is sufficient for following the
	// dependency chain from the executor perspective.

	if(const auto deps = cmd->get_dependencies();
	    std::none_of(deps.begin(), deps.end(), [](const abstract_command::dependency d) { return d.kind == dependency_kind::true_dep; })) {
		assert(cmd->get_cid() != m_epoch_for_new_commands);
		m_cdag.add_dependency(cmd, m_cdag.get(m_epoch_for_new_commands), dependency_kind::true_dep, dependency_origin::last_epoch);
	}
}

void distributed_graph_generator::prune_commands_before(const command_id epoch) {
	if(epoch > m_epoch_last_pruned_before) {
		m_cdag.erase_if([&](abstract_command* cmd) {
			if(cmd->get_cid() < epoch) {
				m_command_buffer_reads.erase(cmd->get_cid());
				return true;
			}
			return false;
		});
		m_epoch_last_pruned_before = epoch;
	}
}

} // namespace celerity::detail<|MERGE_RESOLUTION|>--- conflicted
+++ resolved
@@ -26,24 +26,16 @@
 	m_epoch_for_new_commands = epoch_cmd->get_cid();
 }
 
-<<<<<<< HEAD
-void distributed_graph_generator::create_buffer(const buffer_id bid, const int dims, const range<3>& range, const bool host_initialized) {
-	m_buffer_states.emplace(
-	    std::piecewise_construct, std::tuple{bid}, std::tuple{region_map<write_command_state>{range, dims}, region_map<node_bitset>{range, dims}});
-	if(host_initialized) { m_buffer_states.at(bid).initialized_region = box(subrange({}, range)); }
-=======
-void distributed_graph_generator::add_buffer(const buffer_id bid, const int dims, const range<3>& range, bool host_initialized) {
+void distributed_graph_generator::create_buffer(const buffer_id bid, const int dims, const range<3>& range, bool host_initialized) {
 	m_buffer_states.emplace(
 	    std::piecewise_construct, std::tuple{bid}, std::tuple{region_map<write_command_state>{range, dims}, region_map<node_bitset>{range, dims}});
 	if(host_initialized && m_policy.uninitialized_read_error != error_policy::ignore) { m_buffer_states.at(bid).initialized_region = box(subrange({}, range)); }
->>>>>>> 1dd23d14
 	// Mark contents as available locally (= don't generate await push commands) and fully replicated (= don't generate push commands).
 	// This is required when tasks access host-initialized or uninitialized buffers.
 	m_buffer_states.at(bid).local_last_writer.update_region(subrange<3>({}, range), m_epoch_for_new_commands);
 	m_buffer_states.at(bid).replicated_regions.update_region(subrange<3>({}, range), node_bitset{}.set());
 }
 
-<<<<<<< HEAD
 void distributed_graph_generator::set_buffer_debug_name(const buffer_id bid, const std::string& debug_name) { m_buffer_states.at(bid).debug_name = debug_name; }
 
 void distributed_graph_generator::destroy_buffer(const buffer_id bid) {
@@ -61,55 +53,6 @@
 	m_host_objects.erase(hoid);
 }
 
-// We simply split in the first dimension for now
-std::vector<chunk<3>> split_equal(const chunk<3>& full_chunk, const range<3>& granularity, const size_t num_chunks, const int dims) {
-#ifndef NDEBUG
-	assert(num_chunks > 0);
-	for(int d = 0; d < dims; ++d) {
-		assert(granularity[d] > 0);
-		assert(full_chunk.range[d] % granularity[d] == 0);
-	}
-#endif
-
-	// Due to split granularity requirements or if num_workers > global_size[0],
-	// we may not be able to create the requested number of chunks.
-	const auto actual_num_chunks = std::min(num_chunks, full_chunk.range[0] / granularity[0]);
-
-	// If global range is not divisible by (actual_num_chunks * granularity),
-	// assign ceil(quotient) to the first few chunks and floor(quotient) to the remaining
-	const auto small_chunk_size_dim0 = full_chunk.range[0] / (actual_num_chunks * granularity[0]) * granularity[0];
-	const auto large_chunk_size_dim0 = small_chunk_size_dim0 + granularity[0];
-	const auto num_large_chunks = (full_chunk.range[0] - small_chunk_size_dim0 * actual_num_chunks) / granularity[0];
-	assert(num_large_chunks * large_chunk_size_dim0 + (actual_num_chunks - num_large_chunks) * small_chunk_size_dim0 == full_chunk.range[0]);
-
-	std::vector<chunk<3>> result(actual_num_chunks, {full_chunk.offset, full_chunk.range, full_chunk.global_size});
-	for(auto i = 0u; i < num_large_chunks; ++i) {
-		result[i].range[0] = large_chunk_size_dim0;
-		result[i].offset[0] += i * large_chunk_size_dim0;
-	}
-	for(auto i = num_large_chunks; i < actual_num_chunks; ++i) {
-		result[i].range[0] = small_chunk_size_dim0;
-		result[i].offset[0] += num_large_chunks * large_chunk_size_dim0 + (i - num_large_chunks) * small_chunk_size_dim0;
-	}
-
-#ifndef NDEBUG
-	size_t total_range_dim0 = 0;
-	for(size_t i = 0; i < result.size(); ++i) {
-		total_range_dim0 += result[i].range[0];
-		if(i == 0) {
-			assert(result[i].offset[0] == full_chunk.offset[0]);
-		} else {
-			assert(result[i].offset[0] == result[i - 1].offset[0] + result[i - 1].range[0]);
-		}
-	}
-	assert(total_range_dim0 == full_chunk.range[0]);
-#endif
-
-	return result;
-}
-
-=======
->>>>>>> 1dd23d14
 using buffer_requirements_map = std::unordered_map<buffer_id, std::unordered_map<access_mode, region<3>>>;
 
 static buffer_requirements_map get_buffer_requirements_for_mapped_access(const task& tsk, subrange<3> sr, const range<3> global_size) {
@@ -265,11 +208,7 @@
 	// TODO: Revisit this at some point.
 	const node_id reduction_initializer_nid = 0;
 
-<<<<<<< HEAD
-	const box<3> empty_box({0, 0, 0}, {0, 0, 0});
-=======
 	const box<3> empty_reduction_box({0, 0, 0}, {0, 0, 0});
->>>>>>> 1dd23d14
 	const box<3> scalar_reduction_box({0, 0, 0}, {1, 1, 1});
 
 	// Iterate over all chunks, distinguish between local / remote chunks and normal / reduction access.
@@ -451,14 +390,6 @@
 			}
 
 			if(!uninitialized_reads.empty()) {
-<<<<<<< HEAD
-				utils::report_error(m_uninitialized_read_policy, "Command C{} on N{} reads B{} {}, which has not been written by any node.", cmd->get_cid(),
-				    m_local_nid, bid, detail::region(std::move(uninitialized_reads)));
-			}
-
-			if(generate_reduction) {
-				post_reduction_buffer_states.at(bid).initialized_region = scalar_reduction_box;
-=======
 				utils::report_error(m_policy.uninitialized_read_error, "Command C{} on N{} reads B{} {}, which has not been written by any node.",
 				    cmd->get_cid(), m_local_nid, bid, detail::region(std::move(uninitialized_reads)));
 			}
@@ -467,7 +398,6 @@
 				if(m_policy.uninitialized_read_error != error_policy::ignore) {
 					post_reduction_buffer_states.at(bid).initialized_region = scalar_reduction_box;
 				}
->>>>>>> 1dd23d14
 
 				const auto& reduction = *buffer_state.pending_reduction;
 
@@ -482,11 +412,7 @@
 						m_cdag.add_dependency(reduce_cmd, m_cdag.get(local_last_writer[0].second), dependency_kind::true_dep, dependency_origin::dataflow);
 					}
 
-<<<<<<< HEAD
 					auto* const ap_cmd = create_command<await_push_command>(transfer_id(tsk.get_id(), bid, reduction.rid), scalar_reduction_box.get_subrange());
-=======
-					auto* const ap_cmd = create_command<await_push_command>(bid, reduction.rid, trid, scalar_reduction_box.get_subrange());
->>>>>>> 1dd23d14
 					m_cdag.add_dependency(reduce_cmd, ap_cmd, dependency_kind::true_dep, dependency_origin::dataflow);
 					generate_epoch_dependencies(ap_cmd);
 
@@ -497,11 +423,7 @@
 				} else {
 					// Push an empty range if we don't have any fresh data on this node
 					const bool notification_only = !local_last_writer[0].second.is_fresh();
-<<<<<<< HEAD
-					const auto push_box = notification_only ? empty_box : scalar_reduction_box;
-=======
 					const auto push_box = notification_only ? empty_reduction_box : scalar_reduction_box;
->>>>>>> 1dd23d14
 
 					auto* const push_cmd = create_command<push_command>(nid, transfer_id(tsk.get_id(), bid, reduction.rid), push_box.get_subrange());
 					generated_pushes.push_back(push_cmd);
@@ -622,11 +544,7 @@
 
 			// reduction commands will overwrite their buffer, so they must anti-depend on their partial-result push-commands
 			if(utils::isa<reduction_command>(writer_cmd)
-<<<<<<< HEAD
 			    && utils::as<reduction_command>(writer_cmd)->get_reduction_info().rid == push_cmd->get_transfer_id().rid) {
-=======
-			    && utils::as<reduction_command>(writer_cmd)->get_reduction_info().rid == push_cmd->get_reduction_id()) {
->>>>>>> 1dd23d14
 				m_cdag.add_dependency(writer_cmd, push_cmd, dependency_kind::anti_dep, dependency_origin::dataflow);
 			}
 		}
@@ -652,13 +570,9 @@
 		const auto remote_writes = region_difference(global_writes, local_writes);
 		auto& buffer_state = m_buffer_states.at(bid);
 
-<<<<<<< HEAD
-		buffer_state.initialized_region = region_union(buffer_state.initialized_region, global_writes);
-=======
 		if(m_policy.uninitialized_read_error != error_policy::ignore) {
 			buffer_state.initialized_region = region_union(buffer_state.initialized_region, global_writes);
 		}
->>>>>>> 1dd23d14
 
 		// TODO: We need a way of updating regions in place! E.g. apply_to_values(box, callback)
 		auto boxes_and_cids = buffer_state.local_last_writer.get_region_values(remote_writes);
