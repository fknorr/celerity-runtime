--- conflicted
+++ resolved
@@ -351,18 +351,10 @@
 								non_replicated_boxes.push_back(replicated_box);
 							}
 
-<<<<<<< HEAD
-								// Generate separate push command for each last writer command for now,
-								// possibly even multiple for partially already-replicated data.
-								// TODO: Can and/or should we consolidate?
-								auto* const push_cmd =
-								    create_command<push_command>(nid, transfer_id(tsk.get_id(), bid, no_reduction_id), replicated_box.get_subrange());
-=======
 							// Merge all connected boxes to determine final set of pushes
 							const auto push_boxes = region<3>(std::move(non_replicated_boxes));
 							for(auto& push_box : push_boxes.get_boxes()) {
-								auto* const push_cmd = create_command<push_command>(bid, 0, nid, trid, push_box.get_subrange());
->>>>>>> a8f4fe0d
+								auto* const push_cmd = create_command<push_command>(nid, transfer_id(tsk.get_id(), bid, no_reduction_id), push_box.get_subrange());
 								assert(!utils::isa<await_push_command>(m_cdag.get(wcs)) && "Attempting to push non-owned data?!");
 								m_cdag.add_dependency(push_cmd, m_cdag.get(wcs), dependency_kind::true_dep, dependency_origin::dataflow);
 								generated_pushes.push_back(push_cmd);
