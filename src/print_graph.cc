--- conflicted
+++ resolved
@@ -37,7 +37,6 @@
 	}
 }
 
-<<<<<<< HEAD
 const char* command_type_string(const command_type ct) {
 	switch(ct) {
 	// default: return "unknown";
@@ -51,14 +50,6 @@
 	}
 }
 
-std::string get_buffer_label(const buffer_id bid, const std::string& name = "") {
-	// if there is no name defined, the name will be the buffer id.
-	// if there is a name we want "id name"
-	return !name.empty() ? fmt::format("B{} \"{}\"", bid, name) : fmt::format("B{}", bid);
-}
-
-=======
->>>>>>> 1dd23d14
 void format_requirements(std::string& label, const reduction_list& reductions, const access_list& accesses, const side_effect_map& side_effects,
     const access_mode reduction_init_mode) {
 	for(const auto& [rid, bid, buffer_name, init_from_buffer] : reductions) {
