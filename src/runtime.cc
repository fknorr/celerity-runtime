--- conflicted
+++ resolved
@@ -131,7 +131,7 @@
 		MPI_Comm_rank(MPI_COMM_WORLD, &world_rank);
 		m_local_nid = world_rank;
 
-		if(!m_test_mode) { // do not touch logger settings in tests, where the full (trace) logs are captured
+		if(!s_test_mode) { // do not touch logger settings in tests, where the full (trace) logs are captured
 			spdlog::set_level(m_cfg->get_log_level());
 			spdlog::set_pattern(fmt::format("[%Y-%m-%d %H:%M:%S.%e] [{:0{}}] [%^%l%$] %v", world_rank, int(ceil(log10(world_size)))));
 		}
@@ -152,15 +152,11 @@
 
 		m_h_queue = std::make_unique<host_queue>();
 
-<<<<<<< HEAD
-		if(m_cfg->is_recording()) {
+		if(m_cfg->should_record()) {
 			m_task_recorder = std::make_unique<task_recorder>();
 			m_command_recorder = std::make_unique<command_recorder>();
 			m_instruction_recorder = std::make_unique<instruction_recorder>();
 		}
-=======
-		if(m_cfg->should_record()) m_task_recorder = std::make_unique<task_recorder>(m_buffer_mngr.get());
->>>>>>> de657bb8
 
 		task_manager::policy_set task_mngr_policy;
 		// Merely _declaring_ an uninitialized read is legitimate as long as the kernel does not actually perform the read at runtime - this might happen in the
@@ -172,7 +168,6 @@
 		if(m_cfg->get_horizon_step()) m_task_mngr->set_horizon_step(m_cfg->get_horizon_step().value());
 		if(m_cfg->get_horizon_max_parallelism()) m_task_mngr->set_horizon_max_parallelism(m_cfg->get_horizon_max_parallelism().value());
 
-<<<<<<< HEAD
 		std::vector<sycl::device> devices;
 		{
 			CELERITY_DETAIL_TRACY_SCOPED_ZONE("runtime::pick_devices", PaleVioletRed, "device selection");
@@ -180,12 +175,6 @@
 			    matchbox::match(user_devices_or_selector, [&](const auto& value) { return pick_devices(*m_cfg, value, sycl::platform::get_platforms()); });
 			assert(!devices.empty());
 		}
-=======
-		m_exec = std::make_unique<executor>(m_num_nodes, m_local_nid, *m_h_queue, *m_d_queue, *m_task_mngr, *m_buffer_mngr, *m_reduction_mngr);
-
-		m_cdag = std::make_unique<command_graph>();
-		if(m_cfg->should_record()) m_command_recorder = std::make_unique<command_recorder>(m_task_mngr.get(), m_buffer_mngr.get());
->>>>>>> de657bb8
 
 		const auto backend_type = backend::get_effective_type(devices.front());
 		assert(std::all_of(devices.begin(), devices.end(), [=](const sycl::device& d) { return backend::get_effective_type(d) == backend_type; }));
@@ -286,15 +275,7 @@
 		// TODO does this actually do anything? Once the executor has exited we are guaranteed to arrived at this epoch anyway
 		m_task_mngr->await_epoch(shutdown_epoch);
 
-<<<<<<< HEAD
-		if(spdlog::should_log(log_level::trace) && m_cfg->is_recording()) {
-=======
-		m_exec->shutdown();
-		m_d_queue->wait();
-		m_h_queue->wait();
-
 		if(spdlog::should_log(log_level::info) && m_cfg->should_print_graphs()) {
->>>>>>> de657bb8
 			if(m_local_nid == 0) { // It's the same across all nodes
 				assert(m_task_recorder.get() != nullptr);
 				const auto graph_str = detail::print_task_graph(*m_task_recorder);
@@ -304,16 +285,12 @@
 			auto cmd_graph = gather_command_graph();
 			if(m_local_nid == 0) {
 				std::this_thread::sleep_for(std::chrono::milliseconds(500)); // Avoid racing on stdout with other nodes (funneled through mpirun)
-<<<<<<< HEAD
-				CELERITY_TRACE("Command graph:\n\n{}\n", cmd_graph);
+				CELERITY_INFO("Command graph:\n\n{}\n", cmd_graph);
 
 				// IDAGs become unreadable when all nodes print them at the same time - TODO attempt gathering them as well?
 				// we are allowed to deref m_instruction_recorder / m_command_recorder because the scheduler thread has exited at this point
 				CELERITY_TRACE(
 				    "Instruction graph on node 0:\n\n{}\n", detail::print_instruction_graph(*m_instruction_recorder, *m_command_recorder, *m_task_recorder));
-=======
-				CELERITY_INFO("Command graph:\n\n{}\n", cmd_graph);
->>>>>>> de657bb8
 			}
 		}
 
