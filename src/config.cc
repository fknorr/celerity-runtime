--- conflicted
+++ resolved
@@ -124,17 +124,9 @@
 		    "LOG_LEVEL", {log_level::trace, log_level::debug, log_level::info, log_level::warn, log_level::err, log_level::critical, log_level::off});
 		[[maybe_unused]] const auto env_devs =
 		    pref.register_variable<std::vector<size_t>>("DEVICES", [this](const std::string_view str) { return parse_validate_devices(str, m_host_cfg); });
-<<<<<<< HEAD
-		const auto env_profile_kernel =
-		    pref.register_variable<bool>("PROFILE_KERNEL", [](const std::string_view str) { return parse_validate_profile_kernel(str); });
-		const auto env_dry_run_nodes =
-		    pref.register_variable<size_t>("DRY_RUN_NODES", [](const std::string_view str) { return parse_validate_dry_run_nodes(str); });
-		const auto env_recording = pref.register_variable<bool>("RECORDING");
-=======
 		const auto env_profile_kernel = pref.register_variable<bool>("PROFILE_KERNEL", parse_validate_profile_kernel);
 		const auto env_dry_run_nodes = pref.register_variable<size_t>("DRY_RUN_NODES", parse_validate_dry_run_nodes);
 		const auto env_print_graphs = pref.register_variable<bool>("PRINT_GRAPHS");
->>>>>>> de657bb8
 		constexpr int horizon_max = 1024 * 64;
 		const auto env_horizon_step = pref.register_range<int>("HORIZON_STEP", 1, horizon_max);
 		const auto env_horizon_max_para = pref.register_range<int>("HORIZON_MAX_PARALLELISM", 1, horizon_max);
