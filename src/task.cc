--- conflicted
+++ resolved
@@ -70,35 +70,22 @@
 		emplace(hoid, order);
 	}
 
-<<<<<<< HEAD
-	std::unordered_map<buffer_id, region<3>> detect_overlapping_writes(const task& tsk, const std::vector<chunk<3>>& chunks) {
-=======
 	std::unordered_map<buffer_id, region<3>> detect_overlapping_writes(const task& tsk, const box_vector<3>& chunks) {
->>>>>>> 1dd23d14
 		const box<3> scalar_reduction_box({0, 0, 0}, {1, 1, 1});
 
 		auto& bam = tsk.get_buffer_access_map();
 
-<<<<<<< HEAD
-		std::unordered_map<buffer_id, region<3>> buffer_write_accumulators;
-		std::unordered_map<buffer_id, region<3>> overlapping_writes;
-=======
 		// track the union of writes we have checked so far in order to detect an overlap between that union and the next write
 		std::unordered_map<buffer_id, region<3>> buffer_write_accumulators;
 		// collect overlapping writes in order to report all of them before throwing
 		std::unordered_map<buffer_id, region<3>> overlapping_writes;
 
->>>>>>> 1dd23d14
 		for(const auto bid : bam.get_accessed_buffers()) {
 			for(const auto& ck : chunks) {
 				region<3> writes;
 				for(const auto mode : bam.get_access_modes(bid)) {
 					if(access::mode_traits::is_producer(mode)) {
-<<<<<<< HEAD
-						const auto req = bam.get_mode_requirements(bid, mode, tsk.get_dimensions(), subrange(ck.offset, ck.range), tsk.get_global_size());
-=======
 						const auto req = bam.get_mode_requirements(bid, mode, tsk.get_dimensions(), ck.get_subrange(), tsk.get_global_size());
->>>>>>> 1dd23d14
 						writes = region_union(writes, req);
 					}
 				}
@@ -113,10 +100,7 @@
 			}
 		}
 
-<<<<<<< HEAD
-=======
 		// we already check for accessor-reduction overlaps on task generation, but we still repeat the sanity-check here
->>>>>>> 1dd23d14
 		for(const auto& rinfo : tsk.get_reductions()) {
 			auto& write_accumulator = buffer_write_accumulators[rinfo.bid]; // allow default-insert
 			if(const auto overlap = region_intersection(write_accumulator, scalar_reduction_box); !overlap.empty()) {
