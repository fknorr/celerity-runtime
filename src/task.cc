#include "task.h"
#include "access_modes.h"

<<<<<<< HEAD
=======
#include "access_modes.h"
#include "utils.h"

>>>>>>> f12ddf75

namespace celerity {
namespace detail {

	std::unordered_set<buffer_id> buffer_access_map::get_accessed_buffers() const {
		std::unordered_set<buffer_id> result;
		for(const auto& [bid, _] : m_accesses) {
			result.emplace(bid);
		}
		return result;
	}

	std::unordered_set<cl::sycl::access::mode> buffer_access_map::get_access_modes(buffer_id bid) const {
		std::unordered_set<cl::sycl::access::mode> result;
		for(const auto& [b, rm] : m_accesses) {
			if(b == bid) { result.insert(rm->get_access_mode()); }
		}
		return result;
	}

	template <int KernelDims>
	subrange<3> apply_range_mapper(const range_mapper_base* rm, const chunk<KernelDims>& chnk) {
		switch(rm->get_buffer_dimensions()) {
		case 0: return subrange_cast<3>(subrange<0>());
		case 1: return subrange_cast<3>(rm->map_1(chnk));
		case 2: return subrange_cast<3>(rm->map_2(chnk));
		case 3: return rm->map_3(chnk);
		default: assert(false); return subrange<3>{};
		}
	}

	subrange<3> apply_range_mapper(const range_mapper_base* rm, const chunk<3>& chnk, int kernel_dims) {
		switch(kernel_dims) {
		case 0: return apply_range_mapper<0>(rm, chunk_cast<0>(chnk));
		case 1: return apply_range_mapper<1>(rm, chunk_cast<1>(chnk));
		case 2: return apply_range_mapper<2>(rm, chunk_cast<2>(chnk));
		case 3: return apply_range_mapper<3>(rm, chunk_cast<3>(chnk));
		default: assert(!"Unreachable"); return subrange<3>{};
		}
	}

	region<3> buffer_access_map::get_mode_requirements(
	    const buffer_id bid, const access_mode mode, const int kernel_dims, const subrange<3>& sr, const range<3>& global_size) const {
		box_vector<3> boxes;
		for(size_t i = 0; i < m_accesses.size(); ++i) {
			if(m_accesses[i].first != bid || m_accesses[i].second->get_access_mode() != mode) continue;
			boxes.push_back(get_requirements_for_nth_access(i, kernel_dims, sr, global_size));
		}
		return region(std::move(boxes));
	}

	box<3> buffer_access_map::get_requirements_for_nth_access(const size_t n, const int kernel_dims, const subrange<3>& sr, const range<3>& global_size) const {
		return apply_range_mapper(m_accesses[n].second.get(), chunk<3>{sr.offset, sr.range, global_size}, kernel_dims);
	}

	box_vector<3> buffer_access_map::get_required_contiguous_boxes(
	    const buffer_id bid, const int kernel_dims, const subrange<3>& sr, const range<3>& global_size) const {
		box_vector<3> boxes;
		for(const auto& [a_bid, a_rm] : m_accesses) {
			if(a_bid == bid) {
				const auto accessed_box = box(apply_range_mapper(a_rm.get(), chunk<3>{sr.offset, sr.range, global_size}, kernel_dims));
				if(!accessed_box.empty()) { boxes.push_back(accessed_box); }
			}
		}
		return boxes;
	}

	void side_effect_map::add_side_effect(const host_object_id hoid, const experimental::side_effect_order order) {
		// TODO for multiple side effects on the same hoid, find the weakest order satisfying all of them
		emplace(hoid, order);
	}

<<<<<<< HEAD
=======
	std::string print_task_debug_label(const task& tsk, bool title_case) {
		const auto type_string = [&] {
			switch(tsk.get_type()) {
			case task_type::epoch: return "epoch";
			case task_type::host_compute: return "host-compute task";
			case task_type::device_compute: return "device kernel";
			case task_type::collective: return "collective host task";
			case task_type::master_node: return "master-node host task";
			case task_type::horizon: return "horizon";
			case task_type::fence: return "fence";
			default: return "unknown task";
			}
		}();

		auto label = fmt::format("{} T{}", type_string, tsk.get_id());
		if(title_case) { label[0] = static_cast<char>(std::toupper(label[0])); }
		if(!tsk.get_debug_name().empty()) { fmt::format_to(std::back_inserter(label), " \"{}\"", tsk.get_debug_name()); }
		return label;
	}

>>>>>>> f12ddf75
	std::unordered_map<buffer_id, region<3>> detect_overlapping_writes(const task& tsk, const box_vector<3>& chunks) {
		const box<3> scalar_reduction_box({0, 0, 0}, {1, 1, 1});

		auto& bam = tsk.get_buffer_access_map();

		// track the union of writes we have checked so far in order to detect an overlap between that union and the next write
		std::unordered_map<buffer_id, region<3>> buffer_write_accumulators;
		// collect overlapping writes in order to report all of them before throwing
		std::unordered_map<buffer_id, region<3>> overlapping_writes;

		for(const auto bid : bam.get_accessed_buffers()) {
			for(const auto& ck : chunks) {
				region<3> writes;
				for(const auto mode : bam.get_access_modes(bid)) {
					if(access::mode_traits::is_producer(mode)) {
						const auto req = bam.get_mode_requirements(bid, mode, tsk.get_dimensions(), ck.get_subrange(), tsk.get_global_size());
						writes = region_union(writes, req);
					}
				}
				if(!writes.empty()) {
					auto& write_accumulator = buffer_write_accumulators[bid]; // allow default-insert
					if(const auto overlap = region_intersection(write_accumulator, writes); !overlap.empty()) {
						auto& full_overlap = overlapping_writes[bid]; // allow default-insert
						full_overlap = region_union(full_overlap, overlap);
					}
					write_accumulator = region_union(write_accumulator, writes);
				}
			}
		}

		// we already check for accessor-reduction overlaps on task generation, but we still repeat the sanity-check here
		for(const auto& rinfo : tsk.get_reductions()) {
			auto& write_accumulator = buffer_write_accumulators[rinfo.bid]; // allow default-insert
			if(const auto overlap = region_intersection(write_accumulator, scalar_reduction_box); !overlap.empty()) {
				auto& full_overlap = overlapping_writes[rinfo.bid]; // allow default-insert
				full_overlap = region_union(full_overlap, overlap);
			}
			write_accumulator = region_union(write_accumulator, scalar_reduction_box);
		}

		return overlapping_writes;
	}

} // namespace detail
} // namespace celerity<|MERGE_RESOLUTION|>--- conflicted
+++ resolved
@@ -1,12 +1,9 @@
 #include "task.h"
 #include "access_modes.h"
 
-<<<<<<< HEAD
-=======
 #include "access_modes.h"
 #include "utils.h"
 
->>>>>>> f12ddf75
 
 namespace celerity {
 namespace detail {
@@ -79,8 +76,6 @@
 		emplace(hoid, order);
 	}
 
-<<<<<<< HEAD
-=======
 	std::string print_task_debug_label(const task& tsk, bool title_case) {
 		const auto type_string = [&] {
 			switch(tsk.get_type()) {
@@ -101,7 +96,6 @@
 		return label;
 	}
 
->>>>>>> f12ddf75
 	std::unordered_map<buffer_id, region<3>> detect_overlapping_writes(const task& tsk, const box_vector<3>& chunks) {
 		const box<3> scalar_reduction_box({0, 0, 0}, {1, 1, 1});
 
