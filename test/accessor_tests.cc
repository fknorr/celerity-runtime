--- conflicted
+++ resolved
@@ -166,12 +166,6 @@
 	}
 
 	template <int>
-<<<<<<< HEAD
-	struct runtime_fixture_dims : test_utils::runtime_fixture {};
-
-	template <int>
-=======
->>>>>>> a7853164
 	class kernel_multi_dim_accessor_write_;
 
 	template <int>
@@ -180,12 +174,8 @@
 	template <int>
 	class check_multi_dim_accessor;
 
-<<<<<<< HEAD
-	TEMPLATE_TEST_CASE_METHOD_SIG(runtime_fixture_dims, "accessor supports multi-dimensional subscript operator", "[accessor]", ((int Dims), Dims), 2, 3) {
-=======
 	TEMPLATE_TEST_CASE_METHOD_SIG(
 	    test_utils::runtime_fixture_dims, "accessor supports multi-dimensional subscript operator", "[accessor]", ((int Dims), Dims), 2, 3) {
->>>>>>> a7853164
 		distr_queue q;
 
 		const auto range = test_utils::truncate_range<Dims>({2, 3, 4});
@@ -589,11 +579,7 @@
 		const id<3> allocation_offset_in_buffer(4, 8, 12);
 		const range<3> allocation_range(5, 7, 9);
 		const box<3> box = subrange(allocation_offset_in_buffer, allocation_range);
-<<<<<<< HEAD
 		const std::vector<closure_hydrator::accessor_info> infos{{allocation, box, box}};
-=======
-		const std::vector<closure_hydrator::accessor_info> infos{{allocation, box.get_range(), box.get_offset(), box}};
->>>>>>> a7853164
 
 		SECTION("host accessor") {
 			auto acc = accessor_testspy::make_host_accessor<size_t, 3, access_mode::discard_write>(
@@ -628,11 +614,7 @@
 		auto create_accessor = [&](const test_utils::mock_buffer<1>& buf) {
 			const auto allocation = reinterpret_cast<void*>(0x12345abc000 + buf.get_id());
 			const subrange<1> sr(0, 10);
-<<<<<<< HEAD
 			infos.push_back({allocation, subrange_cast<3>(sr), subrange_cast<3>(sr)});
-=======
-			infos.push_back({allocation, range_cast<3>(sr.range), id_cast<3>(sr.offset), subrange_cast<3>(sr)});
->>>>>>> a7853164
 			auto acc = accessor_testspy::make_host_accessor<size_t, 1, access_mode::discard_write>(sr, next_hid++, sr.offset, sr.range, buf.get_range());
 			return std::pair{acc, allocation};
 		};
@@ -682,15 +664,7 @@
 		sycl::free(result, get_sycl_queue());
 	}
 
-<<<<<<< HEAD
-	TEMPLATE_TEST_CASE_METHOD_SIG(runtime_fixture_dims, "device accessor reports out-of-bounds accesses", "[accessor][oob]", ((int Dims), Dims), 1, 2, 3) {
-=======
-	template <int>
-	class acc_out_of_bounds_kernel {};
-
-	TEMPLATE_TEST_CASE_METHOD_SIG(
-	    test_utils::runtime_fixture_dims, "device accessor reports out-of-bounds accesses", "[accessor][oob]", ((int Dims), Dims), 1, 2, 3) {
->>>>>>> a7853164
+	TEMPLATE_TEST_CASE_METHOD_SIG(test_utils::runtime_fixture_dims, "device accessor reports out-of-bounds accesses", "[accessor][oob]", ((int Dims), Dims), 1, 2, 3) {
 #if !CELERITY_ACCESSOR_BOUNDARY_CHECK
 		SKIP("CELERITY_ACCESSOR_BOUNDARY_CHECK=0");
 #endif
@@ -736,12 +710,8 @@
 		CHECK(test_utils::log_contains_substring(log_level::err, named_error_message));
 	}
 
-<<<<<<< HEAD
-	TEMPLATE_TEST_CASE_METHOD_SIG(runtime_fixture_dims, "host accessor reports out-of-bounds accesses", "[accessor][oob]", ((int Dims), Dims), 1, 2, 3) {
-=======
 	TEMPLATE_TEST_CASE_METHOD_SIG(
 	    test_utils::runtime_fixture_dims, "host accessor reports out-of-bounds accesses", "[accessor][oob]", ((int Dims), Dims), 1, 2, 3) {
->>>>>>> a7853164
 #if !CELERITY_ACCESSOR_BOUNDARY_CHECK
 		SKIP("CELERITY_ACCESSOR_BOUNDARY_CHECK=0");
 #endif
