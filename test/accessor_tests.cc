#include "sycl_wrappers.h"

#include <catch2/catch_template_test_macros.hpp>
#include <catch2/catch_test_macros.hpp>
#include <catch2/matchers/catch_matchers_string.hpp>

#include <celerity.h>

<<<<<<< HEAD
#include "log_test_utils.h"
#include "test_utils.h"
=======
#include "ranges.h"

#include "buffer_manager_test_utils.h"

// NOTE: There are some additional accessor tests in buffer_manager_tests.cc
>>>>>>> de657bb8

namespace celerity {
namespace detail {

	struct accessor_testspy {
		template <typename DataT, int Dims, access_mode Mode, typename... Args>
		static accessor<DataT, Dims, Mode, target::device> make_device_accessor(Args&&... args) {
			return {std::forward<Args>(args)...};
		}

		template <typename DataT, int Dims, access_mode Mode, typename... Args>
		static accessor<DataT, Dims, Mode, target::host_task> make_host_accessor(Args&&... args) {
			return {std::forward<Args>(args)...};
		}

		// It appears to be impossible to make a private member type visible through a typedef here, so we opt for a declval-like function declaration instead
		template <typename LocalAccessor>
		static typename LocalAccessor::sycl_accessor declval_sycl_accessor() {
			static_assert(constexpr_false<LocalAccessor>, "declval_sycl_accessor cannot be used in an evaluated context");
		}

		template <typename DataT, int Dims, typename... Args>
		static local_accessor<DataT, Dims> make_local_accessor(Args&&... args) {
			return local_accessor<DataT, Dims>{std::forward<Args>(args)...};
		}

		template <typename DataT, int Dims, access_mode Mode, target Tgt>
		static DataT* get_pointer(const accessor<DataT, Dims, Mode, Tgt>& acc) {
			if constexpr(Tgt == target::device) {
				return acc.m_device_ptr;
			} else {
				return acc.m_host_ptr;
			}
		}
	};

	using celerity::access::all;
	using celerity::access::fixed;
	using celerity::access::one_to_one;

	TEST_CASE_METHOD(test_utils::runtime_fixture, "accessors behave correctly for 0-dimensional master node kernels", "[accessor]") {
		distr_queue q;
		std::vector mem_a{42};
		buffer<int, 1> buf_a(mem_a.data(), range<1>{1});
		q.submit([&](handler& cgh) {
			auto a = buf_a.get_access<cl::sycl::access::mode::read_write, target::host_task>(cgh, fixed<1>({0, 1}));
			cgh.host_task(on_master_node, [=] { ++a[0]; });
		});
		int out = 0;
		q.submit([&](handler& cgh) {
			auto a = buf_a.get_access<cl::sycl::access::mode::read, target::host_task>(cgh, fixed<1>({0, 1}));
			cgh.host_task(on_master_node, [=, &out] { out = a[0]; });
		});
		q.slow_full_sync();
		CHECK(out == 43);
	}

	TEST_CASE("accessors mode and target deduced correctly from SYCL 2020 tag types and no_init property", "[accessor]") {
		using buf1d_t = buffer<int, 1>&;
		using buf0d_t = buffer<int, 0>&;

		SECTION("device accessors") {
#pragma GCC diagnostic push
#pragma GCC diagnostic ignored "-Wdeprecated-declarations"
			// This currently throws an error at runtime, because we cannot infer whether the access is a discard_* from the property list parameter.
			using acc0 = decltype(accessor{std::declval<buf1d_t>(), std::declval<handler&>(), one_to_one{}, celerity::write_only, celerity::property_list{}});
			STATIC_REQUIRE(std::is_same_v<accessor<int, 1, access_mode::write, target::device>, acc0>);
#pragma GCC diagnostic pop

			using acc1 = decltype(accessor{std::declval<buf1d_t>(), std::declval<handler&>(), one_to_one{}, celerity::write_only});
			STATIC_REQUIRE(std::is_same_v<accessor<int, 1, access_mode::write, target::device>, acc1>);

			using acc2 = decltype(accessor{std::declval<buf1d_t>(), std::declval<handler&>(), one_to_one{}, celerity::read_only});
			STATIC_REQUIRE(std::is_same_v<accessor<int, 1, access_mode::read, target::device>, acc2>);

			using acc3 = decltype(accessor{std::declval<buf1d_t>(), std::declval<handler&>(), one_to_one{}, celerity::read_write});
			STATIC_REQUIRE(std::is_same_v<accessor<int, 1, access_mode::read_write, target::device>, acc3>);

			using acc4 = decltype(accessor{std::declval<buf1d_t>(), std::declval<handler&>(), one_to_one{}, celerity::write_only, celerity::no_init});
			STATIC_REQUIRE(std::is_same_v<accessor<int, 1, access_mode::discard_write, target::device>, acc4>);

			using acc5 = decltype(accessor{std::declval<buf1d_t>(), std::declval<handler&>(), one_to_one{}, celerity::read_write, celerity::no_init});
			STATIC_REQUIRE(std::is_same_v<accessor<int, 1, access_mode::discard_read_write, target::device>, acc5>);

#pragma GCC diagnostic push
#pragma GCC diagnostic ignored "-Wdeprecated-declarations"
			// This currently throws an error at runtime, because we cannot infer whether the access is a discard_* from the property list parameter.
			using acc6 = decltype(accessor{std::declval<buf0d_t>(), std::declval<handler&>(), all(), celerity::write_only, celerity::property_list{}});
			STATIC_REQUIRE(std::is_same_v<accessor<int, 0, access_mode::write, target::device>, acc6>);
#pragma GCC diagnostic pop

			using acc7 = decltype(accessor{std::declval<buf0d_t>(), std::declval<handler&>(), all(), celerity::read_only});
			STATIC_REQUIRE(std::is_same_v<accessor<int, 0, access_mode::read, target::device>, acc7>);

			using acc8 = decltype(accessor{std::declval<buf0d_t>(), std::declval<handler&>(), all(), celerity::write_only, celerity::no_init});
			STATIC_REQUIRE(std::is_same_v<accessor<int, 0, access_mode::discard_write, target::device>, acc8>);

			// This currently throws an error at runtime, because we cannot infer whether the access is a discard_* from the property list parameter.
			using acc9 = decltype(accessor{std::declval<buf0d_t>(), std::declval<handler&>(), celerity::write_only, celerity::property_list{}});
			STATIC_REQUIRE(std::is_same_v<accessor<int, 0, access_mode::write, target::device>, acc9>);

			using acc10 = decltype(accessor{std::declval<buf0d_t>(), std::declval<handler&>(), celerity::read_only});
			STATIC_REQUIRE(std::is_same_v<accessor<int, 0, access_mode::read, target::device>, acc10>);

			using acc11 = decltype(accessor{std::declval<buf0d_t>(), std::declval<handler&>(), celerity::write_only, celerity::no_init});
			STATIC_REQUIRE(std::is_same_v<accessor<int, 0, access_mode::discard_write, target::device>, acc11>);
		}

		SECTION("host accessors") {
#pragma GCC diagnostic push
#pragma GCC diagnostic ignored "-Wdeprecated-declarations"
			// This currently throws an error at runtime, because we cannot infer whether the access is a discard_* from the property list parameter.
			using acc0 =
			    decltype(accessor{std::declval<buf1d_t>(), std::declval<handler&>(), one_to_one{}, celerity::write_only_host_task, celerity::property_list{}});
			STATIC_REQUIRE(std::is_same_v<accessor<int, 1, access_mode::write, target::host_task>, acc0>);
#pragma GCC diagnostic pop

			using acc1 = decltype(accessor{std::declval<buf1d_t>(), std::declval<handler&>(), one_to_one{}, celerity::write_only_host_task});
			STATIC_REQUIRE(std::is_same_v<accessor<int, 1, access_mode::write, target::host_task>, acc1>);

			using acc2 = decltype(accessor{std::declval<buf1d_t>(), std::declval<handler&>(), one_to_one{}, celerity::read_only_host_task});
			STATIC_REQUIRE(std::is_same_v<accessor<int, 1, access_mode::read, target::host_task>, acc2>);

			using acc3 = decltype(accessor{std::declval<buf1d_t>(), std::declval<handler&>(), one_to_one{}, celerity::read_write_host_task});
			STATIC_REQUIRE(std::is_same_v<accessor<int, 1, access_mode::read_write, target::host_task>, acc3>);

			using acc4 = decltype(accessor{std::declval<buf1d_t>(), std::declval<handler&>(), one_to_one{}, celerity::write_only_host_task, celerity::no_init});
			STATIC_REQUIRE(std::is_same_v<accessor<int, 1, access_mode::discard_write, target::host_task>, acc4>);

			using acc5 = decltype(accessor{std::declval<buf1d_t>(), std::declval<handler&>(), one_to_one{}, celerity::read_write_host_task, celerity::no_init});
			STATIC_REQUIRE(std::is_same_v<accessor<int, 1, access_mode::discard_read_write, target::host_task>, acc5>);

#pragma GCC diagnostic push
#pragma GCC diagnostic ignored "-Wdeprecated-declarations"
			// This currently throws an error at runtime, because we cannot infer whether the access is a discard_* from the property list parameter.
			using acc6 =
			    decltype(accessor{std::declval<buf0d_t>(), std::declval<handler&>(), all(), celerity::write_only_host_task, celerity::property_list{}});
			STATIC_REQUIRE(std::is_same_v<accessor<int, 0, access_mode::write, target::host_task>, acc6>);
#pragma GCC diagnostic pop

			using acc7 = decltype(accessor{std::declval<buf0d_t>(), std::declval<handler&>(), all(), celerity::read_only_host_task});
			STATIC_REQUIRE(std::is_same_v<accessor<int, 0, access_mode::read, target::host_task>, acc7>);

			using acc8 = decltype(accessor{std::declval<buf0d_t>(), std::declval<handler&>(), all(), celerity::write_only_host_task, celerity::no_init});
			STATIC_REQUIRE(std::is_same_v<accessor<int, 0, access_mode::discard_write, target::host_task>, acc8>);

			// This currently throws an error at runtime, because we cannot infer whether the access is a discard_* from the property list parameter.
			using acc9 = decltype(accessor{std::declval<buf0d_t>(), std::declval<handler&>(), celerity::write_only_host_task, celerity::property_list{}});
			STATIC_REQUIRE(std::is_same_v<accessor<int, 0, access_mode::write, target::host_task>, acc9>);

			using acc10 = decltype(accessor{std::declval<buf0d_t>(), std::declval<handler&>(), celerity::read_only_host_task});
			STATIC_REQUIRE(std::is_same_v<accessor<int, 0, access_mode::read, target::host_task>, acc10>);

			using acc11 = decltype(accessor{std::declval<buf0d_t>(), std::declval<handler&>(), celerity::write_only_host_task, celerity::no_init});
			STATIC_REQUIRE(std::is_same_v<accessor<int, 0, access_mode::discard_write, target::host_task>, acc11>);
		}
	}

	template <int>
	struct runtime_fixture_dims : test_utils::runtime_fixture {};

	template <int>
	class kernel_multi_dim_accessor_write_;

	template <int>
	class kernel_multi_dim_accessor_read_;

	template <int>
	class check_multi_dim_accessor;

	TEMPLATE_TEST_CASE_METHOD_SIG(runtime_fixture_dims, "accessor supports multi-dimensional subscript operator", "[accessor]", ((int Dims), Dims), 2, 3) {
		distr_queue q;

		const auto range = test_utils::truncate_range<Dims>({2, 3, 4});
<<<<<<< HEAD
		buffer<size_t, Dims> buf_in(range);
		buffer<size_t, Dims> buf_out(range);

		q.submit([&](handler& cgh) {
			accessor acc_write(buf_in, cgh, one_to_one(), write_only, no_init);
			cgh.parallel_for(range, [=](celerity::item<Dims> item) { acc_write[item] = item.get_linear_id(); });
		});

		SECTION("for device accessors") {
			q.submit([&](handler& cgh) {
				accessor acc_read(buf_in, cgh, one_to_one(), read_only);
				accessor acc_write(buf_out, cgh, one_to_one(), write_only, no_init);
				cgh.parallel_for(range, [=](celerity::item<Dims> item) {
					size_t i = item[0];
					size_t j = item[1];
					if constexpr(Dims == 2) {
						acc_write[i][j] = acc_read[i][j];
					} else {
						size_t k = item[2];
						acc_write[i][j][k] = acc_read[i][j][k];
					}
				});
			});
=======
		auto& bm = accessor_fixture<Dims>::get_buffer_manager();
		auto bid = bm.template register_buffer<size_t, Dims>(range_cast<3>(range));

		auto& q = accessor_fixture<Dims>::get_device_queue();

		// this kernel initializes the buffer what will be read after.
		auto acc_write = accessor_fixture<Dims>::template get_device_accessor<size_t, Dims, access_mode::discard_write>(bid, range, {});
		test_utils::run_parallel_for<class kernel_multi_dim_accessor_write_<Dims>>(
		    accessor_fixture<Dims>::get_device_queue().get_sycl_queue(), range, {}, [=](celerity::item<Dims> item) { acc_write[item] = item.get_linear_id(); });

		SECTION("for device buffers") {
			auto acc_read = accessor_fixture<Dims>::template get_device_accessor<size_t, Dims, access_mode::read>(bid, range, {});
			auto acc = accessor_fixture<Dims>::template get_device_accessor<size_t, Dims, access_mode::discard_write>(bid, range, {});
			test_utils::run_parallel_for<class kernel_multi_dim_accessor_read_<Dims>>(
			    accessor_fixture<Dims>::get_device_queue().get_sycl_queue(), range, {}, [=](celerity::item<Dims> item) {
				    size_t i = item[0];
				    size_t j = item[1];
				    if constexpr(Dims == 2) {
					    acc[i][j] = acc_read[i][j];
				    } else {
					    size_t k = item[2];
					    acc[i][j][k] = acc_read[i][j][k];
				    }
			    });
>>>>>>> de657bb8
		}

		SECTION("for host accessors") {
			q.submit([&](handler& cgh) {
				accessor acc_read(buf_in, cgh, one_to_one(), read_only_host_task);
				accessor acc_write(buf_out, cgh, one_to_one(), write_only_host_task, no_init);
				cgh.host_task(range, [=](celerity::partition<Dims> part) {
					experimental::for_each_item(range, [&](celerity::item<Dims> item) {
						size_t i = item[0];
						size_t j = item[1];
						if constexpr(Dims == 2) {
							acc_write[i][j] = acc_read[i][j];
						} else {
							size_t k = item[2];
							acc_write[i][j][k] = acc_read[i][j][k];
						}
					});
				});
			});
		}

		const auto result = q.fence(buf_out).get();
		for(size_t i = 0; i < range.size(); ++i) {
			REQUIRE_LOOP(result.get_data()[i] == i);
		}
	}

	TEST_CASE_METHOD(test_utils::runtime_fixture, "conflicts between producer-accessors and reductions are reported", "[task-manager]") {
		runtime::init(nullptr, nullptr);
		auto& tm = runtime::get_instance().get_task_manager();
		test_utils::mock_buffer_factory mbf{tm};
		test_utils::mock_reduction_factory mrf;

		auto buf_0 = mbf.create_buffer(range<1>{1});

		CHECK_THROWS(test_utils::add_compute_task<class UKN(task_reduction_conflict)>(tm, [&](handler& cgh) {
			test_utils::add_reduction(cgh, mrf, buf_0, false);
			test_utils::add_reduction(cgh, mrf, buf_0, false);
		}));

		CHECK_THROWS(test_utils::add_compute_task<class UKN(task_reduction_access_conflict)>(tm, [&](handler& cgh) {
			test_utils::add_reduction(cgh, mrf, buf_0, false);
			buf_0.get_access<access_mode::read>(cgh, fixed<1>({0, 1}));
		}));

		CHECK_THROWS(test_utils::add_compute_task<class UKN(task_reduction_access_conflict)>(tm, [&](handler& cgh) {
			test_utils::add_reduction(cgh, mrf, buf_0, false);
			buf_0.get_access<access_mode::write>(cgh, fixed<1>({0, 1}));
		}));

		CHECK_THROWS(test_utils::add_compute_task<class UKN(task_reduction_access_conflict)>(tm, [&](handler& cgh) {
			test_utils::add_reduction(cgh, mrf, buf_0, false);
			buf_0.get_access<access_mode::read_write>(cgh, fixed<1>({0, 1}));
		}));

		CHECK_THROWS(test_utils::add_compute_task<class UKN(task_reduction_access_conflict)>(tm, [&](handler& cgh) {
			test_utils::add_reduction(cgh, mrf, buf_0, false);
			buf_0.get_access<access_mode::discard_write>(cgh, fixed<1>({0, 1}));
		}));
	}

	template <access_mode>
	class empty_access_kernel;

	template <access_mode Mode>
	static void test_empty_access(distr_queue& q, buffer<int, 1>& test_buf) {
		CAPTURE(Mode);
		bool verified = false;
		buffer<bool> verify_buf{&verified, 1};
		q.submit([&](handler& cgh) {
			// access with offset == buffer range just to mess with things
			const auto offset = id(test_buf.get_range());
			const auto test_acc = test_buf.get_access<Mode>(cgh, [=](chunk<1>) { return subrange<1>{offset, 0}; });
			const auto verify_acc = verify_buf.get_access<access_mode::write>(cgh, one_to_one{});
			cgh.parallel_for<empty_access_kernel<Mode>>(range<1>{1}, [=](item<1>) {
				(void)test_acc;
				verify_acc[0] = true;
			});
		});
		q.submit([&](handler& cgh) {
			const accessor verify_acc{verify_buf, cgh, all{}, read_only_host_task};
			cgh.host_task(on_master_node, [=, &verified] { verified = verify_acc[0]; });
		});
		q.slow_full_sync();
		CHECK(verified);
	};

	TEST_CASE_METHOD(test_utils::runtime_fixture, "kernels gracefully handle access to empty buffers", "[accessor]") {
		distr_queue q;
		buffer<int> buf{0};

		test_empty_access<access_mode::discard_write>(q, buf);
		test_empty_access<access_mode::read_write>(q, buf);
		test_empty_access<access_mode::read>(q, buf);
	}

	TEST_CASE_METHOD(test_utils::runtime_fixture, "kernels gracefully handle empty access ranges", "[accessor]") {
		distr_queue q;
		std::optional<buffer<int>> buf;

		int init = 0;
		SECTION("when the buffer is uninitialized") { buf = buffer<int>{1}; };
		SECTION("when the buffer is host-initialized") { buf = buffer<int>{&init, 1}; };

		test_empty_access<access_mode::discard_write>(q, *buf);
		test_empty_access<access_mode::read_write>(q, *buf);
		test_empty_access<access_mode::read>(q, *buf);
	}

	TEST_CASE_METHOD(test_utils::runtime_fixture, "host accessor get_allocation_window produces the correct memory layout", "[task][accessor]") {
		distr_queue q;

		std::vector<char> memory1d(10);
		buffer<char, 1> buf1d(memory1d.data(), range<1>(10));

		q.submit([&](handler& cgh) {
			accessor b{buf1d, cgh, all{}, celerity::write_only_host_task, celerity::no_init};
			cgh.host_task(on_master_node, [=](partition<0> part) {
				auto aw = b.get_allocation_window(part);
				CHECK(aw.get_window_offset_in_buffer()[0] == 0);
				CHECK(aw.get_window_offset_in_allocation()[0] == 0);
				CHECK(aw.get_buffer_range()[0] == 10);
				CHECK(aw.get_allocation_range()[0] >= 10);
				CHECK(aw.get_window_range()[0] == 10);
			});
		});

		q.submit([&](handler& cgh) {
			accessor b{buf1d, cgh, one_to_one{}, celerity::write_only_host_task, celerity::no_init};
			cgh.host_task(range<1>(6), id<1>(2), [=](partition<1> part) {
				auto aw = b.get_allocation_window(part);
				CHECK(aw.get_window_offset_in_buffer()[0] == 2);
				CHECK(aw.get_window_offset_in_allocation()[0] <= 2);
				CHECK(aw.get_buffer_range()[0] == 10);
				CHECK(aw.get_allocation_range()[0] >= 6);
				CHECK(aw.get_allocation_range()[0] <= 10);
				CHECK(aw.get_window_range()[0] == 6);
			});
		});

		std::vector<char> memory2d(10 * 10);
		buffer<char, 2> buf2d(memory2d.data(), range<2>(10, 10));

		q.submit([&](handler& cgh) {
			accessor b{buf2d, cgh, one_to_one{}, celerity::write_only_host_task, celerity::no_init};
			cgh.host_task(range<2>(5, 6), id<2>(1, 2), [=](partition<2> part) {
				auto aw = b.get_allocation_window(part);
				CHECK(aw.get_window_offset_in_buffer()[0] == 1);
				CHECK(aw.get_buffer_range()[0] == 10);
				CHECK(aw.get_window_offset_in_allocation()[0] <= 1);
				CHECK(aw.get_allocation_range()[0] >= 5);
				CHECK(aw.get_allocation_range()[0] <= 10);
				CHECK(aw.get_window_range()[0] == 5);
				CHECK(aw.get_window_offset_in_buffer()[1] == 2);
				CHECK(aw.get_buffer_range()[1] == 10);
				CHECK(aw.get_window_range()[1] == 6);
			});
		});

		std::vector<char> memory3d(10 * 10 * 10);
		buffer<char, 3> buf3d(memory3d.data(), range<3>(10, 10, 10));

		q.submit([&](handler& cgh) {
			accessor b{buf3d, cgh, one_to_one{}, celerity::write_only_host_task, celerity::no_init};
			cgh.host_task(range<3>(5, 6, 7), id<3>(1, 2, 3), [=](partition<3> part) {
				auto aw = b.get_allocation_window(part);
				CHECK(aw.get_window_offset_in_buffer()[0] == 1);
				CHECK(aw.get_window_offset_in_allocation()[0] <= 1);
				CHECK(aw.get_buffer_range()[0] == 10);
				CHECK(aw.get_allocation_range()[0] >= 5);
				CHECK(aw.get_allocation_range()[0] <= 10);
				CHECK(aw.get_window_range()[0] == 5);
				CHECK(aw.get_window_offset_in_buffer()[1] == 2);
				CHECK(aw.get_window_offset_in_allocation()[1] <= 2);
				CHECK(aw.get_buffer_range()[1] == 10);
				CHECK(aw.get_allocation_range()[1] >= 6);
				CHECK(aw.get_allocation_range()[1] <= 10);
				CHECK(aw.get_window_range()[1] == 6);
				CHECK(aw.get_window_offset_in_buffer()[2] == 3);
				CHECK(aw.get_buffer_range()[2] == 10);
				CHECK(aw.get_window_range()[2] == 7);
			});
		});
	}

	TEST_CASE_METHOD(test_utils::runtime_fixture, "kernels can access 0-dimensional buffers", "[buffer]") {
		constexpr float value_a = 13.37f;
		constexpr float value_b = 42.0f;

		buffer<float, 0> buf_0 = value_a;
		buffer<float, 1> buf_1(100);

		distr_queue q;
		q.submit([&](handler& cgh) {
			accessor acc_0(buf_0, cgh, read_write_host_task);
			cgh.host_task(on_master_node, [=] {
				// accessor<T, 0, read> is implicitly convertible to const T&, but due to a bug in GCC, that conversion is not considered in overload resolution
				// for operator==, so we implicitly convert by assigning to a variable (https://gcc.gnu.org/bugzilla/show_bug.cgi?id=113052)
				const float val = acc_0;
				CHECK(val == value_a);

				CHECK(*acc_0 == value_a);
				CHECK(*acc_0.operator->() == value_a);
				CHECK(acc_0[id<0>()] == value_a);
				acc_0[id<0>()] = value_b;
				*acc_0 = value_b;
			});
		});
		q.submit([&](handler& cgh) {
			accessor acc_0(buf_0, cgh, read_only);
			accessor acc_1(buf_1, cgh, one_to_one(), write_only, no_init);
			cgh.parallel_for<class UKN(device)>(buf_1.get_range(), [=](item<1> it) {
				acc_1[it] = acc_0;
				acc_1[it] = *acc_0;
				acc_1[it] = *acc_0.operator->();
				acc_1[it] = acc_0[id<0>()];
			});
		});
		q.submit([&](handler& cgh) {
			accessor acc_1(buf_1, cgh, all(), read_only_host_task);
			cgh.host_task(on_master_node, [=, range = buf_1.get_range()] {
				for(size_t i = 0; i < range.size(); ++i) {
					REQUIRE_LOOP(acc_1[i] == value_b);
				}
			});
		});
	}

	TEST_CASE_METHOD(test_utils::runtime_fixture, "0-dimensional kernels can access arbitrary-dimensional buffers", "[buffer]") {
		buffer<float, 0> buf_0d;
		buffer<float, 1> buf_1d(100);
		buffer<float, 2> buf_2d({10, 10});
		buffer<float, 3> buf_3d({5, 5, 5});

		distr_queue q;
		q.submit([&](handler& cgh) {
			accessor acc_0d(buf_0d, cgh, all(), write_only, no_init);
			accessor acc_1d(buf_1d, cgh, all(), write_only, no_init);
			accessor acc_2d(buf_2d, cgh, all(), write_only, no_init);
			accessor acc_3d(buf_3d, cgh, all(), write_only, no_init);
			cgh.parallel_for<class UKN(device)>(range<0>(), [=](item<0>) {
				acc_0d = 1;
				*acc_0d = 1;
				*acc_0d.operator->() = 1;
				acc_0d[id<0>()] = 1;
				acc_1d[99] = 2;
				acc_2d[9][9] = 3;
				acc_3d[4][4][4] = 4;
			});
		});
		q.submit([&](handler& cgh) {
			accessor acc_0d(buf_0d, cgh, all(), read_write_host_task);
			accessor acc_1d(buf_1d, cgh, all(), read_write_host_task);
			accessor acc_2d(buf_2d, cgh, all(), read_write_host_task);
			accessor acc_3d(buf_3d, cgh, all(), read_write_host_task);
			cgh.host_task(range<0>(), [=](partition<0>) {
				float& ref_0d = acc_0d;
				ref_0d += 1;
				*acc_0d += 2;
				*acc_0d.operator->() += 3;
				acc_0d[id<0>()] += 3;
				acc_1d[99] += 9;
				acc_2d[9][9] += 9;
				acc_3d[4][4][4] += 9;
			});
		});
		q.submit([&](handler& cgh) {
			accessor acc_0d(buf_0d, cgh, all(), read_only_host_task);
			accessor acc_1d(buf_1d, cgh, all(), read_only_host_task);
			accessor acc_2d(buf_2d, cgh, all(), read_only_host_task);
			accessor acc_3d(buf_3d, cgh, all(), read_only_host_task);
			cgh.host_task(on_master_node, [=] {
				// accessor<T, 0, read> is implicitly convertible to const T&, but due to a bug in GCC, that conversion is not considered in overload resolution
				// for operator==, so we implicitly convert by assigning to a variable (https://gcc.gnu.org/bugzilla/show_bug.cgi?id=113052)
				const float val = acc_0d;
				CHECK(val == 10);
				CHECK(*acc_0d == 10);
				CHECK(*acc_0d.operator->() == 10);
				CHECK(acc_0d[id<0>()] == 10);
				CHECK(acc_1d[99] == 11);
				CHECK(acc_2d[9][9] == 12);
				CHECK(acc_3d[4][4][4] == 13);
			});
		});
	}

	TEST_CASE_METHOD(test_utils::runtime_fixture, "0-dimensional local accessors behave as expected", "[buffer]") {
		constexpr float value_a = 13.37f;
		constexpr float value_b = 42.0f;

		buffer<float, 1> buf_1(32);

		distr_queue q;
		q.submit([&](handler& cgh) {
			accessor acc_1(buf_1, cgh, one_to_one(), write_only, no_init);
			cgh.parallel_for<class UKN(device)>(buf_1.get_range(), [=](item<1> it) { acc_1[it] = value_a; });
		});
		q.submit([&](handler& cgh) {
			accessor acc_1(buf_1, cgh, one_to_one(), write_only);
			local_accessor<float, 0> local_0(cgh);
			cgh.parallel_for<class UKN(device)>(nd_range(buf_1.get_range(), buf_1.get_range()), [=](nd_item<1> it) {
				if(it.get_local_id() == 0) {
					local_0 = value_b;
					*local_0 = value_b;
					*local_0.operator->() = value_b;
					local_0[id<0>()] = value_b;
				}
				group_barrier(it.get_group());
				acc_1[it.get_global_id()] = local_0;
				acc_1[it.get_global_id()] = *local_0;
				acc_1[it.get_global_id()] = *local_0.operator->();
				acc_1[it.get_global_id()] = local_0[id<0>()];
			});
		});
		q.submit([&](handler& cgh) {
			accessor acc_1(buf_1, cgh, all(), read_only_host_task);
			cgh.host_task(on_master_node, [=, range = buf_1.get_range()] {
				for(size_t i = 0; i < range.size(); ++i) {
					REQUIRE_LOOP(acc_1[i] == value_b);
				}
			});
		});
	}

	TEST_CASE_METHOD(test_utils::runtime_fixture, "accessors are default-constructible", "[accessor]") {
		buffer<float, 0> buf_0;
		buffer<float, 1> buf_1(1);

		distr_queue q;

		q.submit([&](handler& cgh) {
			accessor<float, 0, access_mode::discard_write, target::device> device_acc_0;
			accessor<float, 1, access_mode::discard_write, target::device> device_acc_1;
			local_accessor<float, 0> local_acc_0;
			local_accessor<float, 1> local_acc_1;

			device_acc_0 = decltype(device_acc_0)(buf_0, cgh, all());
			device_acc_1 = decltype(device_acc_1)(buf_1, cgh, all());
			local_acc_0 = decltype(local_acc_0)(cgh);
			local_acc_1 = decltype(local_acc_1)(1, cgh);
			cgh.parallel_for<class UKN(device_kernel_1)>(
			    nd_range(1, 1), [=](nd_item<1> /* it */) { (void)device_acc_0, (void)local_acc_0, (void)device_acc_1, (void)local_acc_1; });
		});

		q.submit([&](handler& cgh) {
			accessor<float, 0, access_mode::discard_write, target::host_task> host_acc_0;
			accessor<float, 1, access_mode::discard_write, target::host_task> host_acc_1;
			host_acc_0 = decltype(host_acc_0)(buf_0, cgh, all());
			host_acc_1 = decltype(host_acc_1)(buf_1, cgh, all());
			cgh.host_task(on_master_node, [=] { (void)host_acc_0, (void)host_acc_1; });
		});
	}

	TEST_CASE("0-dimensional accessors are pointer-sized", "[accessor]") {
		if(!CELERITY_DETAIL_HAS_NO_UNIQUE_ADDRESS) SKIP("[[no_unique_address]] not available on this compiler");
#if CELERITY_ACCESSOR_BOUNDARY_CHECK
		SKIP("no accessor size guarantees when CELERITY_ACCESSOR_BOUNDARY_CHECK=1.");
#endif

		// these checks are not static_asserts because they depend on an (optional) compiler layout optimization
		CHECK(sizeof(accessor<int, 0, access_mode::read, target::device>) == sizeof(int*));
		CHECK(sizeof(accessor<int, 0, access_mode::read, target::host_task>) == sizeof(int*));
	}

	TEST_CASE("0-dimensional local accessor has no overhead over SYCL", "[accessor]") {
		if(!CELERITY_DETAIL_HAS_NO_UNIQUE_ADDRESS) SKIP("[[no_unique_address]] not available on this compiler");

		// this check is not a static_assert because it depends on an (optional) compiler layout optimization
		CHECK(sizeof(local_accessor<int, 0>) == sizeof(accessor_testspy::declval_sycl_accessor<local_accessor<int, 0>>()));
	}

	TEST_CASE("closure_hydrator provides correct pointers to host and device accessors", "[closure_hydrator][accessor]") {
		const auto allocation = reinterpret_cast<void*>(0x12345abcdef);
		const range<3> buffer_range(30, 29, 28);
		const id<3> allocation_offset_in_buffer(4, 8, 12);
		const range<3> allocation_range(5, 7, 9);
		const box<3> box = subrange(allocation_offset_in_buffer, allocation_range);
		const std::vector<closure_hydrator::accessor_info> infos{{allocation, box, box}};

		SECTION("host accessor") {
			auto acc = accessor_testspy::make_host_accessor<size_t, 3, access_mode::discard_write>(
			    box.get_subrange(), hydration_id(1), allocation_offset_in_buffer, allocation_range, buffer_range);
			CHECK(accessor_testspy::get_pointer(acc) != allocation);
			closure_hydrator::get_instance().arm(target::host_task, infos);
			const auto hydrated_closure =
			    closure_hydrator::get_instance().hydrate<target::host_task>([&, hydrated_acc = acc] { return accessor_testspy::get_pointer(hydrated_acc); });
			CHECK(hydrated_closure() == allocation);
		}

		SECTION("device accessor") {
			auto acc =
			    accessor_testspy::make_device_accessor<size_t, 3, access_mode::discard_write>(hydration_id(1), allocation_offset_in_buffer, allocation_range);
			CHECK(accessor_testspy::get_pointer(acc) != allocation);
			accessor<size_t, 3, access_mode::discard_write, target::device> hydrated_acc;
			closure_hydrator::get_instance().arm(target::device, infos);
			test_utils::sycl_queue_fixture()
			    .get_sycl_queue()
			    .submit([&](sycl::handler& cgh) {
				    closure_hydrator::get_instance().hydrate<target::device>(cgh, [&hydrated_acc, acc]() { hydrated_acc = acc; })(/* call to hydrate */);
				    cgh.single_task<class UKN(nop)>([] {});
			    })
			    .wait();
			CHECK(accessor_testspy::get_pointer(hydrated_acc) == allocation);
		}
	}

	TEST_CASE("closure_hydrator correctly handles unused and duplicate accessors", "[closure_hydrator][accessor]") {
		hydration_id next_hid = 1;
		std::vector<closure_hydrator::accessor_info> infos;
		auto create_accessor = [&](const test_utils::mock_buffer<1>& buf) {
			const auto allocation = reinterpret_cast<void*>(0x12345abc000 + buf.get_id());
			const subrange<1> sr(0, 10);
			infos.push_back({allocation, subrange_cast<3>(sr), subrange_cast<3>(sr)});
			auto acc = accessor_testspy::make_host_accessor<size_t, 1, access_mode::discard_write>(sr, next_hid++, sr.offset, sr.range, buf.get_range());
			return std::pair{acc, allocation};
		};

		test_utils::mock_buffer_factory mbf;
		const auto buf1 = mbf.create_buffer<1>(10);
		[[maybe_unused]] const auto [acc1, ptr1] = create_accessor(buf1);
		const auto buf2 = mbf.create_buffer<1>(20);
		const auto [acc2, ptr2] = create_accessor(buf2);
		const auto buf3 = mbf.create_buffer<1>(30);
		[[maybe_unused]] const auto [acc3, ptr3] = create_accessor(buf3);
		const auto buf4 = mbf.create_buffer<1>(40);
		const auto [acc4, ptr4] = create_accessor(buf4);
		auto acc5 = acc4;

		auto closure = [acc2 = acc2, acc4 = acc4, acc5 = acc5] {
			return std::tuple{accessor_testspy::get_pointer(acc2), accessor_testspy::get_pointer(acc4), accessor_testspy::get_pointer(acc5)};
		};
		closure_hydrator::get_instance().arm(target::host_task, std::move(infos));
		auto hydrated_closure = closure_hydrator::get_instance().hydrate<target::host_task>(closure);
		CHECK(ptr2 == std::get<0>(hydrated_closure()));
		CHECK(ptr4 == std::get<1>(hydrated_closure()));
		CHECK(ptr4 == std::get<2>(hydrated_closure()));
	}

	TEST_CASE_METHOD(test_utils::sycl_queue_fixture, "closure_hydrator correctly hydrates local_accessor", "[closure_hydrator][accessor][smoke-test]") {
		auto local_acc = accessor_testspy::make_local_accessor<size_t, 1>(range<1>(2));
		size_t* const result = sycl::malloc_device<size_t>(2, get_sycl_queue());
		auto closure = [=](sycl::nd_item<1> itm) {
			// We can't really check pointers or anything, so this is a smoke test
			local_acc[itm.get_local_id()] = 100 + itm.get_local_id(0) * 10;
			sycl::group_barrier(itm.get_group());
			// Write other item's value
			result[itm.get_local_id(0)] = local_acc[1 - itm.get_local_id(0)];
		};
		closure_hydrator::get_instance().arm(target::device, {});
		get_sycl_queue()
		    .submit([&](sycl::handler& cgh) {
			    auto hydrated_closure = closure_hydrator::get_instance().hydrate<target::device>(cgh, closure);
			    cgh.parallel_for(sycl::nd_range<1>{{2}, {2}}, [=](sycl::nd_item<1> itm) { hydrated_closure(itm); });
		    })
		    .wait_and_throw();
		size_t result_host[2];
		get_sycl_queue().memcpy(&result_host[0], result, 2 * sizeof(size_t)).wait_and_throw();
		CHECK(result_host[0] == 110);
		CHECK(result_host[1] == 100);
		sycl::free(result, get_sycl_queue());
	}

	TEMPLATE_TEST_CASE_METHOD_SIG(runtime_fixture_dims, "device accessor reports out-of-bounds accesses", "[accessor][oob]", ((int Dims), Dims), 1, 2, 3) {
#if !CELERITY_ACCESSOR_BOUNDARY_CHECK
		SKIP("CELERITY_ACCESSOR_BOUNDARY_CHECK=0");
#endif
		test_utils::allow_max_log_level(spdlog::level::err);

		distr_queue q;

		buffer<int, Dims> unnamed_buff(test_utils::truncate_range<Dims>({10, 20, 30}));
		buffer<int, Dims> named_buff(test_utils::truncate_range<Dims>({10, 20, 30}));
		const auto accessible_sr = test_utils::truncate_subrange<Dims>({{5, 10, 15}, {1, 2, 3}});
		const auto oob_idx_lo = test_utils::truncate_id<Dims>({1, 2, 3});
		const auto oob_idx_hi = test_utils::truncate_id<Dims>({7, 13, 25});
		const auto buffer_name = "oob_buffer";
		const auto task_name = "oob_task";

		celerity::debug::set_buffer_name(named_buff, buffer_name);

<<<<<<< HEAD
		// we need to be careful about the ordering of the construction and destruction
		// of the Celerity queue and the log capturing utility here
		std::unique_ptr<celerity::test_utils::log_capture> lc;
		{
			distr_queue q;

			lc = std::make_unique<celerity::test_utils::log_capture>();

			q.submit([&](handler& cgh) {
				debug::set_task_name(cgh, task_name);
				accessor unnamed_acc(unnamed_buff, cgh, celerity::access::fixed(accessible_sr), celerity::write_only, celerity::no_init);
				accessor named_acc(named_buff, cgh, celerity::access::fixed(accessible_sr), celerity::write_only, celerity::no_init);

				cgh.parallel_for(range<Dims>(ones), [=](item<Dims>) {
					unnamed_acc[oob_idx_lo] = 0;
					unnamed_acc[oob_idx_hi] = 0;
=======
		q.submit([&](handler& cgh) {
			accessor unnamed_acc(unnamed_buff, cgh, celerity::access::fixed(accessible_sr), celerity::write_only, celerity::no_init);
			accessor named_acc(named_buff, cgh, celerity::access::fixed(accessible_sr), celerity::write_only, celerity::no_init);

			cgh.parallel_for<acc_out_of_bounds_kernel<Dims>>(range<Dims>(ones), [=](item<Dims>) {
				unnamed_acc[oob_idx_lo] = 0;
				unnamed_acc[oob_idx_hi] = 0;
>>>>>>> de657bb8

				named_acc[oob_idx_lo] = 0;
				named_acc[oob_idx_hi] = 0;
			});
		});
		q.slow_full_sync();

<<<<<<< HEAD
		const auto accessible_box = box(subrange_cast<3>(accessible_sr));
		const auto attempted_box = box_cast<3>(box(oob_idx_lo, oob_idx_hi + id<Dims>(ones)));
		const auto unnamed_error_message = fmt::format("Out-of-bounds access detected in device kernel T1 \"{}\": accessor 0 attempted to access buffer B0 "
		                                               "indicies between {} and outside the declared range {}.",
		    task_name, attempted_box, accessible_box);
		CHECK_THAT(lc->get_log(), Catch::Matchers::ContainsSubstring(unnamed_error_message));

		const auto named_error_message = fmt::format("Out-of-bounds access detected in device kernel T1 \"{}\": accessor 1 attempted to access buffer B1 "
		                                             "\"{}\" indicies between {} and outside the declared range {}.",
		    task_name, buffer_name, attempted_box, accessible_box);
		CHECK_THAT(lc->get_log(), Catch::Matchers::ContainsSubstring(named_error_message));
=======
		const auto attempted_sr =
		    subrange<3>{id_cast<3>(oob_idx_lo), range_cast<3>(oob_idx_hi - oob_idx_lo + id_cast<Dims>(range<Dims>(ones))) - range_cast<3>(range<Dims>(zeros))};
		const auto unnamed_error_message =
		    fmt::format("Out-of-bounds access in kernel 'acc_out_of_bounds_kernel<...>' detected: Accessor 0 for buffer B0 attempted to "
		                "access indices between {} which are outside of mapped subrange {}",
		        attempted_sr, subrange_cast<3>(accessible_sr));
		CHECK(test_utils::log_contains_substring(log_level::err, unnamed_error_message));

		const auto named_error_message = fmt::format("Out-of-bounds access in kernel 'acc_out_of_bounds_kernel<...>' detected: Accessor 1 for buffer B1 \"{}\" "
		                                             "attempted to access indices between {} which are outside of mapped subrange {}",
		    buffer_name, attempted_sr, subrange_cast<3>(accessible_sr));
		CHECK(test_utils::log_contains_substring(log_level::err, named_error_message));
>>>>>>> de657bb8
	}

	TEMPLATE_TEST_CASE_METHOD_SIG(runtime_fixture_dims, "host accessor reports out-of-bounds accesses", "[accessor][oob]", ((int Dims), Dims), 1, 2, 3) {
#if !CELERITY_ACCESSOR_BOUNDARY_CHECK
		SKIP("CELERITY_ACCESSOR_BOUNDARY_CHECK=0");
#endif
		test_utils::allow_max_log_level(spdlog::level::err);

		distr_queue q;

		buffer<int, Dims> unnamed_buff(test_utils::truncate_range<Dims>({10, 20, 30}));
		buffer<int, Dims> named_buff(test_utils::truncate_range<Dims>({10, 20, 30}));
		const auto accessible_sr = test_utils::truncate_subrange<Dims>({{5, 10, 15}, {1, 2, 3}});
		const auto oob_idx_lo = test_utils::truncate_id<Dims>({1, 2, 3});
		const auto oob_idx_hi = test_utils::truncate_id<Dims>({7, 13, 25});
		const auto buffer_name = "oob_buffer";
		const auto task_name = "oob_task";

		celerity::debug::set_buffer_name(named_buff, buffer_name);

<<<<<<< HEAD
		// we need to be careful about the ordering of the construction and destruction
		// of the Celerity queue and the log capturing utility here
		std::unique_ptr<celerity::test_utils::log_capture> lc;
		{
			distr_queue q;

			lc = std::make_unique<celerity::test_utils::log_capture>();

			q.submit([&](handler& cgh) {
				debug::set_task_name(cgh, task_name);
				accessor unnamed_acc(unnamed_buff, cgh, celerity::access::fixed(accessible_sr), celerity::write_only_host_task, celerity::no_init);
				accessor nambed_acc(named_buff, cgh, celerity::access::fixed(accessible_sr), celerity::write_only_host_task, celerity::no_init);
=======
		q.submit([&](handler& cgh) {
			accessor unnamed_acc(unnamed_buff, cgh, celerity::access::fixed(accessible_sr), celerity::write_only_host_task, celerity::no_init);
			accessor nambed_acc(named_buff, cgh, celerity::access::fixed(accessible_sr), celerity::write_only_host_task, celerity::no_init);
>>>>>>> de657bb8

			cgh.host_task(range<Dims>(ones), [=](partition<Dims>) {
				unnamed_acc[oob_idx_lo] = 0;
				unnamed_acc[oob_idx_hi] = 0;

				nambed_acc[oob_idx_lo] = 0;
				nambed_acc[oob_idx_hi] = 0;
			});
		});

		q.slow_full_sync();

<<<<<<< HEAD
		const auto accessible_box = box(subrange_cast<3>(accessible_sr));
		const auto attempted_box = box_cast<3>(box(oob_idx_lo, oob_idx_hi + id<Dims>(ones)));
		const auto unnamed_error_message = fmt::format("Out-of-bounds access detected in host task T1 \"{}\": accessor 0 attempted to access buffer B0 "
		                                               "indicies between {} and outside the declared range {}.",
		    task_name, attempted_box, accessible_box);
		CHECK_THAT(lc->get_log(), Catch::Matchers::ContainsSubstring(unnamed_error_message));

		const auto named_error_message = fmt::format("Out-of-bounds access detected in host task T1 \"{}\": accessor 1 attempted to access buffer B1 \"{}\" "
		                                             "indicies between {} and outside the declared range {}.",
		    task_name, buffer_name, attempted_box, accessible_box);
		CHECK_THAT(lc->get_log(), Catch::Matchers::ContainsSubstring(named_error_message));
=======
		const auto attempted_sr =
		    subrange<3>{id_cast<3>(oob_idx_lo), range_cast<3>(oob_idx_hi - oob_idx_lo + id_cast<Dims>(range<Dims>(ones))) - range_cast<3>(range<Dims>(zeros))};
		const auto unnamed_error_message = fmt::format("Out-of-bounds access in host task detected: Accessor 0 for buffer B0 attempted to "
		                                               "access indices between {} which are outside of mapped subrange {}",
		    attempted_sr, subrange_cast<3>(accessible_sr));
		CHECK(test_utils::log_contains_substring(log_level::err, unnamed_error_message));

		const auto named_error_message = fmt::format("Out-of-bounds access in host task detected: Accessor 1 for buffer B1 \"{}\" attempted to "
		                                             "access indices between {} which are outside of mapped subrange {}",
		    buffer_name, attempted_sr, subrange_cast<3>(accessible_sr));
		CHECK(test_utils::log_contains_substring(log_level::err, named_error_message));
>>>>>>> de657bb8
	}

	TEST_CASE_METHOD(test_utils::sycl_queue_fixture, "accessor correctly handles backing buffer offsets", "[accessor]") {
		const auto buffer_range = range<2>(64, 64);
		const box<2> allocation({16, 0}, {64, 32});
		const auto kernel_range = range<2>(32, 32);
		const auto kernel_offset = id<2>(32, 0);

		const auto ptr = sycl::malloc_host<size_t>(allocation.get_area(), get_sycl_queue());

		SECTION("when using device accessors") {
			const auto acc =
			    detail::accessor_testspy::make_device_accessor<size_t, 2, access_mode::discard_write>(ptr, allocation.get_offset(), allocation.get_range());

			parallel_for(kernel_range, kernel_offset, [=](id<2> id) { acc[id] = id[0] + id[1]; });

			for(size_t i = 32; i < 64; ++i) {
				for(size_t j = 0; j < 32; ++j) {
					REQUIRE_LOOP(ptr[(i - allocation.get_offset()[0]) * 32 + j - allocation.get_offset()[1]] == i + j);
				}
			}
		}

		SECTION("when using host accessors") {
			const auto acc = detail::accessor_testspy::make_host_accessor<size_t, 2, access_mode::discard_write>(
			    subrange<2>(kernel_offset, kernel_range), ptr, allocation.get_offset(), allocation.get_range(), kernel_range);
			for(size_t i = 32; i < 64; ++i) {
				for(size_t j = 0; j < 32; ++j) {
					acc[{i, j}] = i + j;
				}
			}
			for(size_t i = 32; i < 64; ++i) {
				for(size_t j = 0; j < 32; ++j) {
					REQUIRE_LOOP(ptr[(i - allocation.get_offset()[0]) * 32 + j - allocation.get_offset()[1]] == i + j);
				}
			}
		}

		sycl::free(ptr, get_sycl_queue());
	}

	TEST_CASE_METHOD(test_utils::sycl_queue_fixture, "accessor supports SYCL special member and hidden friend functions", "[accessor]") {
		constexpr static range<1> range(32);
		constexpr static id<1> offset(0);
		constexpr static subrange sr(offset, range);

		constexpr auto make_all_device_accessor = [](size_t* ptr) {
			return detail::accessor_testspy::make_device_accessor<size_t, 1, access_mode::discard_write>(ptr, offset, range);
		};
		constexpr auto make_all_host_accessor = [](size_t* ptr) {
			return detail::accessor_testspy::make_host_accessor<size_t, 1, access_mode::discard_write>(sr, ptr, offset, range, range);
		};

		test_utils::mock_buffer_factory mbf;
		auto [buf_a, ptr_a] = std::pair{mbf.create_buffer<1>(range), sycl::malloc_host<size_t>(32, get_sycl_queue())};
		auto [buf_b, ptr_b] = std::pair{mbf.create_buffer<1>(range), sycl::malloc_host<size_t>(32, get_sycl_queue())};
		auto [buf_c, ptr_c] = std::pair{mbf.create_buffer<1>(range), sycl::malloc_host<size_t>(32, get_sycl_queue())};
		auto [buf_d, ptr_d] = std::pair{mbf.create_buffer<1>(range), sycl::malloc_host<size_t>(32, get_sycl_queue())};

		SECTION("when using device accessors") {
			// For device accessors we test this both on host and device

			// Copy ctor
			auto device_acc_a = make_all_device_accessor(ptr_a);
			decltype(device_acc_a) device_acc_a1(device_acc_a);

			// Move ctor
			auto device_acc_b = make_all_device_accessor(ptr_b);
			decltype(device_acc_b) device_acc_b1(std::move(device_acc_b));

			// Copy assignment
			auto device_acc_c = make_all_device_accessor(ptr_c);
			auto device_acc_c1 = make_all_device_accessor(ptr_a);
			device_acc_c1 = device_acc_c;

			// Move assignment
			auto device_acc_d = make_all_device_accessor(ptr_d);
			auto device_acc_d1 = make_all_device_accessor(ptr_a);
			device_acc_d1 = std::move(device_acc_d);

			// Hidden friends (equality operators)
			REQUIRE(device_acc_a == device_acc_a1);
			REQUIRE(device_acc_a1 != device_acc_b1);

			parallel_for(range, offset, [=](id<1> id) {
				// Copy ctor
				decltype(device_acc_a1) device_acc_a2(device_acc_a1);
				device_acc_a2[id] = 1 * id[0];

				// Move ctor
				decltype(device_acc_b1) device_acc_b2(std::move(device_acc_b1));
				device_acc_b2[id] = 2 * id[0];

				// Copy assignment
				auto device_acc_c2 = device_acc_a1;
				device_acc_c2 = device_acc_c1;
				device_acc_c2[id] = 3 * id[0];

				// Move assignment
				auto device_acc_d2 = device_acc_a1;
				device_acc_d2 = std::move(device_acc_d1);
				device_acc_d2[id] = 4 * id[0];

				// Hidden friends (equality operators) are only required to be defined on the host
			});
		}

		SECTION("when using host buffers") {
			{
				// Copy ctor
				auto acc_a = make_all_host_accessor(ptr_a);
				decltype(acc_a) acc_a1(acc_a);

				// Move ctor
				auto acc_b = make_all_host_accessor(ptr_b);
				decltype(acc_b) acc_b1(std::move(acc_b));

				// Copy assignment
				auto acc_c = make_all_host_accessor(ptr_c);
				auto acc_c1 = make_all_host_accessor(ptr_a);
				acc_c1 = acc_c;

				// Move assignment
				auto acc_d = make_all_host_accessor(ptr_d);
				auto acc_d1 = make_all_host_accessor(ptr_a);
				acc_d1 = std::move(acc_d);

				// Hidden friends (equality operators)
				REQUIRE(acc_a == acc_a1);
				REQUIRE(acc_a1 != acc_b1);

				for(size_t i = 0; i < 32; ++i) {
					acc_a1[i] = 1 * i;
					acc_b1[i] = 2 * i;
					acc_c1[i] = 3 * i;
					acc_d1[i] = 4 * i;
				}
			}
		}

		for(size_t i = 0; i < 32; ++i) {
			REQUIRE_LOOP(ptr_a[i] == 1 * i);
			REQUIRE_LOOP(ptr_b[i] == 2 * i);
			REQUIRE_LOOP(ptr_c[i] == 3 * i);
			REQUIRE_LOOP(ptr_d[i] == 4 * i);
		}

		sycl::free(ptr_a, get_sycl_queue());
		sycl::free(ptr_b, get_sycl_queue());
		sycl::free(ptr_c, get_sycl_queue());
		sycl::free(ptr_d, get_sycl_queue());
	}

	TEMPLATE_TEST_CASE_SIG("host accessor supports get_pointer", "[accessor]", ((int Dims), Dims), 0, 1, 2, 3) {
		const auto ptr = reinterpret_cast<size_t*>(0x1234567890);
		const auto buffer_range = test_utils::truncate_range<Dims>({8, 8, 8});
		const auto alloc_box = box(subrange<Dims>(zeros, buffer_range));
		const auto accessed_box = alloc_box;

		const auto acc = detail::accessor_testspy::make_host_accessor<size_t, Dims, access_mode::discard_write>(
		    accessed_box.get_subrange(), ptr, alloc_box.get_offset(), alloc_box.get_range(), buffer_range);
		CHECK(acc.get_pointer() == ptr);
	}

	TEST_CASE("host accessor throws when calling get_pointer for a backing buffer with different stride or nonzero offset", "[accessor]") {
		constexpr auto get_pointer = [](const auto& buffer_range, const auto& alloc_box, const auto& accessed_box) {
			constexpr auto dims = std::remove_reference_t<decltype(buffer_range)>::dimensions;
			const auto ptr = reinterpret_cast<size_t*>(0x1234567890);
			const auto acc = detail::accessor_testspy::make_host_accessor<size_t, dims, access_mode::discard_write>(
			    accessed_box.get_subrange(), ptr, alloc_box.get_offset(), alloc_box.get_range(), buffer_range);
			return acc.get_pointer();
		};

		const std::string error_msg = "Buffer cannot be accessed with expected stride";

		// This is not allowed, as the backing buffer hasn't been allocated from offset 0, which means the pointer would point to offset 32.
		CHECK_THROWS_WITH(get_pointer(range(128), box<1>(32, 64), box<1>(32, 64)), error_msg);

		// This is fine, as the backing buffer has been resized to start from 0 now.
		CHECK_NOTHROW(get_pointer(range(128), box<1>(0, 64), box<1>(0, 64)));

		// This is now also okay, as the backing buffer starts at 0, and the pointer points to offset 0.
		// (Same semantics as SYCL accessor with offset, i.e., UB outside of requested range).
		CHECK_NOTHROW(get_pointer(range(128), box<1>(0, 64), box<1>(32, 64)));

		// In 2D (and 3D) it's trickier, as the stride of the backing buffer must also match what the user expects.
		// This is not allowed, even though the offset is 0.
		CHECK_THROWS_WITH(get_pointer(range(128, 128), box<2>({0, 0}, {64, 64}), box<2>({0, 0}, {64, 64})), error_msg);

		// This is allowed, as we request the full buffer.
		CHECK_NOTHROW(get_pointer(range(128, 128), box<2>({0, 0}, {128, 128}), box<2>({0, 0}, {128, 128})));

		// This is now allowed, as the backing buffer has the expected stride.
		CHECK_NOTHROW(get_pointer(range(128, 128), box<2>({0, 0}, {128, 128}), box<2>({0, 0}, {64, 64})));

		// Passing an offset is now also possible.
		CHECK_NOTHROW(get_pointer(range(128, 128), box<2>({0, 0}, {128, 128}), box<2>({32, 32}, {96, 96})));
	}

} // namespace detail
} // namespace celerity<|MERGE_RESOLUTION|>--- conflicted
+++ resolved
@@ -6,16 +6,7 @@
 
 #include <celerity.h>
 
-<<<<<<< HEAD
-#include "log_test_utils.h"
 #include "test_utils.h"
-=======
-#include "ranges.h"
-
-#include "buffer_manager_test_utils.h"
-
-// NOTE: There are some additional accessor tests in buffer_manager_tests.cc
->>>>>>> de657bb8
 
 namespace celerity {
 namespace detail {
@@ -190,7 +181,6 @@
 		distr_queue q;
 
 		const auto range = test_utils::truncate_range<Dims>({2, 3, 4});
-<<<<<<< HEAD
 		buffer<size_t, Dims> buf_in(range);
 		buffer<size_t, Dims> buf_out(range);
 
@@ -214,32 +204,6 @@
 					}
 				});
 			});
-=======
-		auto& bm = accessor_fixture<Dims>::get_buffer_manager();
-		auto bid = bm.template register_buffer<size_t, Dims>(range_cast<3>(range));
-
-		auto& q = accessor_fixture<Dims>::get_device_queue();
-
-		// this kernel initializes the buffer what will be read after.
-		auto acc_write = accessor_fixture<Dims>::template get_device_accessor<size_t, Dims, access_mode::discard_write>(bid, range, {});
-		test_utils::run_parallel_for<class kernel_multi_dim_accessor_write_<Dims>>(
-		    accessor_fixture<Dims>::get_device_queue().get_sycl_queue(), range, {}, [=](celerity::item<Dims> item) { acc_write[item] = item.get_linear_id(); });
-
-		SECTION("for device buffers") {
-			auto acc_read = accessor_fixture<Dims>::template get_device_accessor<size_t, Dims, access_mode::read>(bid, range, {});
-			auto acc = accessor_fixture<Dims>::template get_device_accessor<size_t, Dims, access_mode::discard_write>(bid, range, {});
-			test_utils::run_parallel_for<class kernel_multi_dim_accessor_read_<Dims>>(
-			    accessor_fixture<Dims>::get_device_queue().get_sycl_queue(), range, {}, [=](celerity::item<Dims> item) {
-				    size_t i = item[0];
-				    size_t j = item[1];
-				    if constexpr(Dims == 2) {
-					    acc[i][j] = acc_read[i][j];
-				    } else {
-					    size_t k = item[2];
-					    acc[i][j][k] = acc_read[i][j][k];
-				    }
-			    });
->>>>>>> de657bb8
 		}
 
 		SECTION("for host accessors") {
@@ -720,15 +684,6 @@
 
 		celerity::debug::set_buffer_name(named_buff, buffer_name);
 
-<<<<<<< HEAD
-		// we need to be careful about the ordering of the construction and destruction
-		// of the Celerity queue and the log capturing utility here
-		std::unique_ptr<celerity::test_utils::log_capture> lc;
-		{
-			distr_queue q;
-
-			lc = std::make_unique<celerity::test_utils::log_capture>();
-
 			q.submit([&](handler& cgh) {
 				debug::set_task_name(cgh, task_name);
 				accessor unnamed_acc(unnamed_buff, cgh, celerity::access::fixed(accessible_sr), celerity::write_only, celerity::no_init);
@@ -737,15 +692,6 @@
 				cgh.parallel_for(range<Dims>(ones), [=](item<Dims>) {
 					unnamed_acc[oob_idx_lo] = 0;
 					unnamed_acc[oob_idx_hi] = 0;
-=======
-		q.submit([&](handler& cgh) {
-			accessor unnamed_acc(unnamed_buff, cgh, celerity::access::fixed(accessible_sr), celerity::write_only, celerity::no_init);
-			accessor named_acc(named_buff, cgh, celerity::access::fixed(accessible_sr), celerity::write_only, celerity::no_init);
-
-			cgh.parallel_for<acc_out_of_bounds_kernel<Dims>>(range<Dims>(ones), [=](item<Dims>) {
-				unnamed_acc[oob_idx_lo] = 0;
-				unnamed_acc[oob_idx_hi] = 0;
->>>>>>> de657bb8
 
 				named_acc[oob_idx_lo] = 0;
 				named_acc[oob_idx_hi] = 0;
@@ -753,32 +699,17 @@
 		});
 		q.slow_full_sync();
 
-<<<<<<< HEAD
 		const auto accessible_box = box(subrange_cast<3>(accessible_sr));
 		const auto attempted_box = box_cast<3>(box(oob_idx_lo, oob_idx_hi + id<Dims>(ones)));
 		const auto unnamed_error_message = fmt::format("Out-of-bounds access detected in device kernel T1 \"{}\": accessor 0 attempted to access buffer B0 "
 		                                               "indicies between {} and outside the declared range {}.",
 		    task_name, attempted_box, accessible_box);
-		CHECK_THAT(lc->get_log(), Catch::Matchers::ContainsSubstring(unnamed_error_message));
+		CHECK(test_utils::log_contains_substring(log_level::err, unnamed_error_message));
 
 		const auto named_error_message = fmt::format("Out-of-bounds access detected in device kernel T1 \"{}\": accessor 1 attempted to access buffer B1 "
 		                                             "\"{}\" indicies between {} and outside the declared range {}.",
 		    task_name, buffer_name, attempted_box, accessible_box);
-		CHECK_THAT(lc->get_log(), Catch::Matchers::ContainsSubstring(named_error_message));
-=======
-		const auto attempted_sr =
-		    subrange<3>{id_cast<3>(oob_idx_lo), range_cast<3>(oob_idx_hi - oob_idx_lo + id_cast<Dims>(range<Dims>(ones))) - range_cast<3>(range<Dims>(zeros))};
-		const auto unnamed_error_message =
-		    fmt::format("Out-of-bounds access in kernel 'acc_out_of_bounds_kernel<...>' detected: Accessor 0 for buffer B0 attempted to "
-		                "access indices between {} which are outside of mapped subrange {}",
-		        attempted_sr, subrange_cast<3>(accessible_sr));
-		CHECK(test_utils::log_contains_substring(log_level::err, unnamed_error_message));
-
-		const auto named_error_message = fmt::format("Out-of-bounds access in kernel 'acc_out_of_bounds_kernel<...>' detected: Accessor 1 for buffer B1 \"{}\" "
-		                                             "attempted to access indices between {} which are outside of mapped subrange {}",
-		    buffer_name, attempted_sr, subrange_cast<3>(accessible_sr));
 		CHECK(test_utils::log_contains_substring(log_level::err, named_error_message));
->>>>>>> de657bb8
 	}
 
 	TEMPLATE_TEST_CASE_METHOD_SIG(runtime_fixture_dims, "host accessor reports out-of-bounds accesses", "[accessor][oob]", ((int Dims), Dims), 1, 2, 3) {
@@ -799,24 +730,10 @@
 
 		celerity::debug::set_buffer_name(named_buff, buffer_name);
 
-<<<<<<< HEAD
-		// we need to be careful about the ordering of the construction and destruction
-		// of the Celerity queue and the log capturing utility here
-		std::unique_ptr<celerity::test_utils::log_capture> lc;
-		{
-			distr_queue q;
-
-			lc = std::make_unique<celerity::test_utils::log_capture>();
-
-			q.submit([&](handler& cgh) {
+		q.submit([&](handler& cgh) {
 				debug::set_task_name(cgh, task_name);
-				accessor unnamed_acc(unnamed_buff, cgh, celerity::access::fixed(accessible_sr), celerity::write_only_host_task, celerity::no_init);
-				accessor nambed_acc(named_buff, cgh, celerity::access::fixed(accessible_sr), celerity::write_only_host_task, celerity::no_init);
-=======
-		q.submit([&](handler& cgh) {
 			accessor unnamed_acc(unnamed_buff, cgh, celerity::access::fixed(accessible_sr), celerity::write_only_host_task, celerity::no_init);
 			accessor nambed_acc(named_buff, cgh, celerity::access::fixed(accessible_sr), celerity::write_only_host_task, celerity::no_init);
->>>>>>> de657bb8
 
 			cgh.host_task(range<Dims>(ones), [=](partition<Dims>) {
 				unnamed_acc[oob_idx_lo] = 0;
@@ -829,31 +746,17 @@
 
 		q.slow_full_sync();
 
-<<<<<<< HEAD
 		const auto accessible_box = box(subrange_cast<3>(accessible_sr));
 		const auto attempted_box = box_cast<3>(box(oob_idx_lo, oob_idx_hi + id<Dims>(ones)));
 		const auto unnamed_error_message = fmt::format("Out-of-bounds access detected in host task T1 \"{}\": accessor 0 attempted to access buffer B0 "
 		                                               "indicies between {} and outside the declared range {}.",
 		    task_name, attempted_box, accessible_box);
-		CHECK_THAT(lc->get_log(), Catch::Matchers::ContainsSubstring(unnamed_error_message));
+		CHECK(test_utils::log_contains_substring(log_level::err, unnamed_error_message));
 
 		const auto named_error_message = fmt::format("Out-of-bounds access detected in host task T1 \"{}\": accessor 1 attempted to access buffer B1 \"{}\" "
 		                                             "indicies between {} and outside the declared range {}.",
 		    task_name, buffer_name, attempted_box, accessible_box);
-		CHECK_THAT(lc->get_log(), Catch::Matchers::ContainsSubstring(named_error_message));
-=======
-		const auto attempted_sr =
-		    subrange<3>{id_cast<3>(oob_idx_lo), range_cast<3>(oob_idx_hi - oob_idx_lo + id_cast<Dims>(range<Dims>(ones))) - range_cast<3>(range<Dims>(zeros))};
-		const auto unnamed_error_message = fmt::format("Out-of-bounds access in host task detected: Accessor 0 for buffer B0 attempted to "
-		                                               "access indices between {} which are outside of mapped subrange {}",
-		    attempted_sr, subrange_cast<3>(accessible_sr));
-		CHECK(test_utils::log_contains_substring(log_level::err, unnamed_error_message));
-
-		const auto named_error_message = fmt::format("Out-of-bounds access in host task detected: Accessor 1 for buffer B1 \"{}\" attempted to "
-		                                             "access indices between {} which are outside of mapped subrange {}",
-		    buffer_name, attempted_sr, subrange_cast<3>(accessible_sr));
 		CHECK(test_utils::log_contains_substring(log_level::err, named_error_message));
->>>>>>> de657bb8
 	}
 
 	TEST_CASE_METHOD(test_utils::sycl_queue_fixture, "accessor correctly handles backing buffer offsets", "[accessor]") {
