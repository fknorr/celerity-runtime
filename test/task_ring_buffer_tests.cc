#include "task_ring_buffer.h"

#include <catch2/catch_test_macros.hpp>
#include <catch2/matchers/catch_matchers_string.hpp>

#include <celerity.h>

#include "test_utils.h"

namespace celerity::detail {

TEST_CASE_METHOD(test_utils::runtime_fixture, "freeing task ring buffer capacity via horizons continues execution in runtime", "[task_ring_buffer]") {
	using namespace std::chrono_literals;
	celerity::distr_queue q;

	std::atomic<bool> reached_ringbuffer_capacity = false;

	auto& tm = runtime::get_instance().get_task_manager(); // we promise using task_manager in a thread safe manner
	auto observer = std::thread([&] {
		while(tm.get_total_task_count() < task_ringbuffer_size)
			;
		reached_ringbuffer_capacity = true;
	});

<<<<<<< HEAD
	int init = 0;
	celerity::buffer<int, 1> dependency(&init, 1);
=======
	int init = 42;
	celerity::buffer<int, 1> dependency{&init, 1};
>>>>>>> de657bb8

	for(size_t i = 0; i < task_ringbuffer_size + 10; ++i) {
		q.submit([&](celerity::handler& cgh) {
			celerity::accessor acc{dependency, cgh, celerity::access::all{}, celerity::read_write_host_task};
			cgh.host_task(celerity::on_master_node, [=, &reached_ringbuffer_capacity] {
				(void)acc;
				while(!reached_ringbuffer_capacity.load())
					; // we wait in all tasks so that we can make sure to fill the ring buffer completely
					  // and therefore test that execution re-starts correctly once an epoch is reached
			});
		});
	}

	observer.join();

	q.slow_full_sync(); // `reach_ringbuffer_capacity` must not go out of scope before the host task has finished
}

TEST_CASE_METHOD(test_utils::runtime_fixture, "deadlock in task ring buffer due to slot exhaustion is reported", "[task_ring_buffer]") {
	celerity::distr_queue q;

	// set a high maximum so that we can actually run out of slots
	runtime::get_instance().get_task_manager().set_horizon_max_parallelism(task_ringbuffer_size * 16);

	CHECK_THROWS_WITH(
	    [&] {
		    for(size_t i = 0; i < task_ringbuffer_size + 1; ++i) {
			    q.submit([=](celerity::handler& cgh) { cgh.host_task(celerity::on_master_node, [=] {}); });
		    }
	    }(),
	    Catch::Matchers::ContainsSubstring("Exhausted task slots"));

	// we need to create a slot for the epoch task required for the runtime shutdown to succeed
	task_manager_testspy::create_task_slot(runtime::get_instance().get_task_manager());
}

} // namespace celerity::detail<|MERGE_RESOLUTION|>--- conflicted
+++ resolved
@@ -22,13 +22,8 @@
 		reached_ringbuffer_capacity = true;
 	});
 
-<<<<<<< HEAD
-	int init = 0;
-	celerity::buffer<int, 1> dependency(&init, 1);
-=======
 	int init = 42;
 	celerity::buffer<int, 1> dependency{&init, 1};
->>>>>>> de657bb8
 
 	for(size_t i = 0; i < task_ringbuffer_size + 10; ++i) {
 		q.submit([&](celerity::handler& cgh) {
