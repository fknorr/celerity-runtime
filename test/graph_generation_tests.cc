--- conflicted
+++ resolved
@@ -494,36 +494,23 @@
 
 	SECTION("on a fully uninitialized buffer") {
 		auto buf = dctx.create_buffer<1>({1});
-<<<<<<< HEAD
-		CHECK_THROWS_WITH((dctx.device_compute(node_range).read(buf, acc::all()).submit()),
-		    "Command C1 on N0 reads B0 {[0,0,0] - [1,1,1]}, which has not been written by any node.");
-=======
 		CHECK_THROWS_WITH((dctx.device_compute(node_range).name("uninitialized").read(buf, acc::all()).submit()),
 		    "Command C1 on N0, which executes [0,0,0] - [1,1,1] of device kernel T1 \"uninitialized\", reads B0 {[0,0,0] - [1,1,1]}, which has not been "
 		    "written by any node.");
->>>>>>> f12ddf75
 	}
 
 	SECTION("on a partially, locally initialized buffer") {
 		auto buf = dctx.create_buffer<1>(node_range);
 		dctx.device_compute(range(1)).discard_write(buf, acc::one_to_one()).submit();
 		CHECK_THROWS_WITH((dctx.device_compute(node_range).read(buf, acc::all()).submit()),
-<<<<<<< HEAD
-		    "Command C2 on N0 reads B0 {[1,0,0] - [2,1,1]}, which has not been written by any node.");
-=======
 		    "Command C2 on N0, which executes [0,0,0] - [1,1,1] of device kernel T2, reads B0 {[1,0,0] - [2,1,1]}, which has not been written by any node.");
->>>>>>> f12ddf75
 	}
 
 	SECTION("on a partially, remotely initialized buffer") {
 		auto buf = dctx.create_buffer<1>(node_range);
 		dctx.device_compute(range(1)).discard_write(buf, acc::one_to_one()).submit();
 		CHECK_THROWS_WITH((dctx.device_compute(node_range).read(buf, acc::one_to_one()).submit()),
-<<<<<<< HEAD
-		    "Command C1 on N1 reads B0 {[1,0,0] - [2,1,1]}, which has not been written by any node.");
-=======
 		    "Command C1 on N1, which executes [1,0,0] - [2,1,1] of device kernel T2, reads B0 {[1,0,0] - [2,1,1]}, which has not been written by any node.");
->>>>>>> f12ddf75
 	}
 }
 
@@ -533,16 +520,6 @@
 
 	SECTION("on all-write") {
 		CHECK_THROWS_WITH((dctx.device_compute(buf.get_range()).discard_write(buf, acc::all()).submit()),
-<<<<<<< HEAD
-		    "Task T1 has overlapping writes between multiple nodes in B0 {[0,0,0] - [20,20,1]}. Choose a non-overlapping range mapper for the write access or "
-		    "constrain the split to make the access non-overlapping.");
-	}
-
-	SECTION("on neighborhood-write") {
-		CHECK_THROWS_WITH((dctx.device_compute(buf.get_range()).discard_write(buf, acc::neighborhood(1, 1)).submit()),
-		    "Task T1 has overlapping writes between multiple nodes in B0 {[9,0,0] - [11,20,1]}. Choose a non-overlapping range mapper for the write access or "
-		    "constrain the split to make the access non-overlapping.");
-=======
 		    "Device kernel T1 has overlapping writes between multiple nodes in B0 {[0,0,0] - [20,20,1]}. Choose a non-overlapping "
 		    "range mapper for the write access or constrain the split to make the access non-overlapping.");
 	}
@@ -551,6 +528,5 @@
 		CHECK_THROWS_WITH((dctx.host_task(buf.get_range()).name("host neighborhood").discard_write(buf, acc::neighborhood(1, 1)).submit()),
 		    "Host-compute task T1 \"host neighborhood\" has overlapping writes between multiple nodes in B0 {[9,0,0] - [11,20,1]}. Choose a non-overlapping "
 		    "range mapper for the write access or constrain the split to make the access non-overlapping.");
->>>>>>> f12ddf75
 	}
 }