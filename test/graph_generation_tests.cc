--- conflicted
+++ resolved
@@ -487,15 +487,10 @@
 	const size_t num_nodes = 2;
 	const range<1> node_range{num_nodes};
 
-<<<<<<< HEAD
-	dist_cdag_test_context dctx(num_nodes);
-	dctx.get_task_manager().set_uninitialized_read_policy(error_policy::ignore); // otherwise we get task-level errors first
-=======
 	dist_cdag_test_context::policy_set policy;
 	policy.tm.uninitialized_read_error = error_policy::ignore; // otherwise we get task-level errors first
 
 	dist_cdag_test_context dctx(num_nodes, policy);
->>>>>>> 1dd23d14
 
 	SECTION("on a fully uninitialized buffer") {
 		auto buf = dctx.create_buffer<1>({1});
