--- conflicted
+++ resolved
@@ -250,18 +250,12 @@
 		mock_buffer<Dims> create_buffer(range<Dims> size, bool mark_as_host_initialized = false) {
 			const detail::buffer_id bid = m_next_buffer_id++;
 			const auto buf = mock_buffer<Dims>(bid, size);
-<<<<<<< HEAD
 			const auto user_allocation_id =
 			    mark_as_host_initialized ? detail::allocation_id(detail::user_memory_id, m_next_user_allocation_id++) : detail::null_allocation_id;
 			if(m_task_mngr != nullptr) { m_task_mngr->create_buffer(bid, detail::range_cast<3>(size), mark_as_host_initialized); }
 			if(m_schdlr != nullptr) { m_schdlr->notify_buffer_created(bid, detail::range_cast<3>(size), 1, 1, user_allocation_id); }
 			if(m_dggen != nullptr) { m_dggen->create_buffer(bid, detail::range_cast<3>(size), mark_as_host_initialized); }
 			if(m_iggen != nullptr) { m_iggen->create_buffer(bid, detail::range_cast<3>(size), sizeof(int), alignof(int), user_allocation_id); }
-=======
-			if(m_task_mngr != nullptr) { m_task_mngr->add_buffer(bid, detail::range_cast<3>(size), mark_as_host_initialized); }
-			if(m_schdlr != nullptr) { m_schdlr->notify_buffer_registered(bid, detail::range_cast<3>(size), mark_as_host_initialized); }
-			if(m_dggen != nullptr) { m_dggen->add_buffer(bid, detail::range_cast<3>(size), mark_as_host_initialized); }
->>>>>>> a7853164
 			return buf;
 		}
 
@@ -383,14 +377,10 @@
 		~runtime_fixture();
 	};
 
-<<<<<<< HEAD
-	class sycl_queue_fixture {
-=======
 	template <int>
 	struct runtime_fixture_dims : test_utils::runtime_fixture {};
 
-	class device_queue_fixture : public mpi_fixture { // mpi_fixture for config
->>>>>>> a7853164
+	class sycl_queue_fixture {
 	  public:
 		sycl_queue_fixture() {
 			try {
@@ -411,20 +401,6 @@
 
 	  private:
 		sycl::queue m_queue;
-	};
-
-	class sycl_queue_fixture : public device_queue_fixture {
-	  public:
-		sycl::queue& get_sycl_queue() { return get_device_queue().get_sycl_queue(); }
-
-		// Convenience function for submitting parallel_for with global offset without having to create a CGF
-		template <int Dims, typename KernelFn>
-		void parallel_for(const range<Dims>& global_range, const id<Dims>& global_offset, KernelFn fn) {
-			get_sycl_queue().submit([=](sycl::handler& cgh) {
-				cgh.parallel_for(sycl::range<Dims>{global_range}, detail::bind_simple_kernel(fn, global_range, global_offset, global_offset));
-			});
-			get_sycl_queue().wait_and_throw();
-		}
 	};
 
 	// Printing of graphs can be enabled using the "--print-graphs" command line flag
@@ -540,11 +516,8 @@
 		static std::string convert(const Type& v) { return fmt::format("{}", v); }                                                                             \
 	};
 
-<<<<<<< HEAD
 CELERITY_TEST_UTILS_IMPLEMENT_CATCH_STRING_MAKER(celerity::detail::allocation_id)
 CELERITY_TEST_UTILS_IMPLEMENT_CATCH_STRING_MAKER(celerity::detail::allocation_with_offset)
-=======
->>>>>>> a7853164
 CELERITY_TEST_UTILS_IMPLEMENT_CATCH_STRING_MAKER(celerity::detail::transfer_id)
 
 #define CELERITY_TEST_UTILS_IMPLEMENT_CATCH_STRING_MAKER_FOR_DIMS(Type)                                                                                        \
