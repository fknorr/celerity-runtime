--- conflicted
+++ resolved
@@ -379,7 +379,6 @@
 
 	class sycl_queue_fixture {
 	  public:
-<<<<<<< HEAD
 		sycl_queue_fixture() {
 			try {
 				m_queue = sycl::queue(sycl::gpu_selector_v);
@@ -396,16 +395,6 @@
 			});
 			m_queue.wait_and_throw();
 		}
-=======
-		device_queue_fixture() = default;
-		device_queue_fixture(const device_queue_fixture&) = delete;
-		device_queue_fixture(device_queue_fixture&&) = delete;
-		device_queue_fixture& operator=(const device_queue_fixture&) = delete;
-		device_queue_fixture& operator=(device_queue_fixture&&) = delete;
-		~device_queue_fixture();
-
-		detail::device_queue& get_device_queue();
->>>>>>> de657bb8
 
 	  private:
 		sycl::queue m_queue;
