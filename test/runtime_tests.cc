#include "sycl_wrappers.h"

#ifdef _WIN32
#define WIN32_LEAN_AND_MEAN
#define NOMINMAX
#include <Windows.h>
#else
#include <pthread.h>
#endif

#include <catch2/catch_template_test_macros.hpp>
#include <catch2/catch_test_macros.hpp>
#include <catch2/generators/catch_generators.hpp>
#include <catch2/matchers/catch_matchers_all.hpp>

#include <libenvpp/env.hpp>

#include <celerity.h>

#include "affinity.h"
#include "buffer_storage.h"
#include "instruction_executor.h"
#include "named_threads.h"
#include "ranges.h"

#include "log_test_utils.h"
#include "test_utils.h"

namespace celerity {
namespace detail {

	using celerity::access::all;
	using celerity::access::fixed;
	using celerity::access::neighborhood;
	using celerity::access::one_to_one;
	using celerity::access::slice;
	using celerity::experimental::access::even_split;

	struct executor_testspy {
		static std::thread& get_thread(instruction_executor& exec) { return exec.m_thread; }
	};

	TEST_CASE_METHOD(test_utils::runtime_fixture, "only a single distr_queue can be created", "[distr_queue][lifetime][dx]") {
		distr_queue q1;
		auto q2{q1}; // Copying is allowed
		REQUIRE_THROWS_WITH(distr_queue{}, "Only one celerity::distr_queue can be created per process (but it can be copied!)");
	}

	TEST_CASE_METHOD(test_utils::runtime_fixture, "distr_queue implicitly initializes the runtime", "[distr_queue][lifetime]") {
		REQUIRE_FALSE(runtime::has_instance());
		distr_queue queue;
		REQUIRE(runtime::has_instance());
	}

#pragma GCC diagnostic push
#pragma GCC diagnostic ignored "-Wdeprecated-declarations"
	TEST_CASE_METHOD(test_utils::runtime_fixture, "an explicit device can be provided to distr_queue", "[distr_queue][lifetime]") {
		cl::sycl::default_selector selector;
		cl::sycl::device device{selector};

		SECTION("before the runtime is initialized") {
			REQUIRE_FALSE(runtime::has_instance());
			REQUIRE_NOTHROW(distr_queue{std::vector{device}});
		}

		SECTION("but not once the runtime has been initialized") {
			REQUIRE_FALSE(runtime::has_instance());
			runtime::init(nullptr, nullptr);
			REQUIRE_THROWS_WITH(distr_queue{std::vector{device}}, "Passing explicit device list not possible, runtime has already been initialized.");
		}
	}
#pragma GCC diagnostic pop

	TEST_CASE_METHOD(test_utils::runtime_fixture, "buffer implicitly initializes the runtime", "[distr_queue][lifetime]") {
		REQUIRE_FALSE(runtime::has_instance());
		buffer<float, 1> buf(range<1>{1});
		REQUIRE(runtime::has_instance());
	}

	TEST_CASE_METHOD(test_utils::runtime_fixture, "buffer can be copied", "[distr_queue][lifetime]") {
		buffer<float, 1> buf_a{range<1>{10}};
		buffer<float, 1> buf_b{range<1>{10}};
		auto buf_c{buf_a};
		buf_b = buf_c;
	}

	TEST_CASE_METHOD(test_utils::runtime_fixture, "get_access can be called on const buffer", "[buffer]") {
		const range<2> range{32, 64};
		std::vector<float> init(range.size());
		buffer<float, 2> buf_a{init.data(), range};
		auto& tm = runtime::get_instance().get_task_manager();
		const auto tid = test_utils::add_compute_task<class get_access_const>(
		    tm, [&](handler& cgh) { buf_a.get_access<cl::sycl::access::mode::read>(cgh, one_to_one{}); }, range);
		const auto tsk = tm.get_task(tid);
		const auto bufs = tsk->get_buffer_access_map().get_accessed_buffers();
		REQUIRE(bufs.size() == 1);
		REQUIRE(tsk->get_buffer_access_map().get_access_modes(0).count(cl::sycl::access::mode::read) == 1);
	}

	TEST_CASE("range mapper results are clamped to buffer range", "[range-mapper]") {
		const auto rmfn = [](chunk<3>) { return subrange<3>{{0, 100, 127}, {256, 64, 32}}; };
		range_mapper rm{rmfn, cl::sycl::access::mode::read, range<3>{128, 128, 128}};
		auto sr = rm.map_3(chunk<3>{});
		REQUIRE(sr.offset == id<3>{0, 100, 127});
		REQUIRE(sr.range == range<3>{128, 28, 1});
	}

	TEST_CASE("one_to_one built-in range mapper behaves as expected", "[range-mapper]") {
		range_mapper rm{one_to_one{}, cl::sycl::access::mode::read, range<2>{128, 128}};
		auto sr = rm.map_2(chunk<2>{{64, 32}, {32, 4}, {128, 128}});
		REQUIRE(sr.offset == id<2>{64, 32});
		REQUIRE(sr.range == range<2>{32, 4});
	}

	TEST_CASE("fixed built-in range mapper behaves as expected", "[range-mapper]") {
		range_mapper rm{fixed<1>({{3}, {97}}), cl::sycl::access::mode::read, range<1>{128}};
		auto sr = rm.map_1(chunk<2>{{64, 32}, {32, 4}, {128, 128}});
		REQUIRE(sr.offset == id<1>{3});
		REQUIRE(sr.range == range<1>{97});
	}

	TEST_CASE("slice built-in range mapper behaves as expected", "[range-mapper]") {
		{
			range_mapper rm{slice<3>(0), cl::sycl::access::mode::read, range<3>{128, 128, 128}};
			auto sr = rm.map_3(chunk<3>{{32, 32, 32}, {32, 32, 32}, {128, 128, 128}});
			REQUIRE(sr.offset == id<3>{0, 32, 32});
			REQUIRE(sr.range == range<3>{128, 32, 32});
		}
		{
			range_mapper rm{slice<3>(1), cl::sycl::access::mode::read, range<3>{128, 128, 128}};
			auto sr = rm.map_3(chunk<3>{{32, 32, 32}, {32, 32, 32}, {128, 128, 128}});
			REQUIRE(sr.offset == id<3>{32, 0, 32});
			REQUIRE(sr.range == range<3>{32, 128, 32});
		}
		{
			range_mapper rm{slice<3>(2), cl::sycl::access::mode::read, range<3>{128, 128, 128}};
			auto sr = rm.map_3(chunk<3>{{32, 32, 32}, {32, 32, 32}, {128, 128, 128}});
			REQUIRE(sr.offset == id<3>{32, 32, 0});
			REQUIRE(sr.range == range<3>{32, 32, 128});
		}
	}

	TEST_CASE("all built-in range mapper behaves as expected", "[range-mapper]") {
		{
			range_mapper rm{all{}, cl::sycl::access::mode::read, range<1>{128}};
			auto sr = rm.map_1(chunk<1>{});
			REQUIRE(sr.offset == id<1>{0});
			REQUIRE(sr.range == range<1>{128});
		}
		{
			range_mapper rm{all{}, cl::sycl::access::mode::read, range<2>{128, 64}};
			auto sr = rm.map_2(chunk<1>{});
			REQUIRE(sr.offset == id<2>{0, 0});
			REQUIRE(sr.range == range<2>{128, 64});
		}
		{
			range_mapper rm{all{}, cl::sycl::access::mode::read, range<3>{128, 64, 32}};
			auto sr = rm.map_3(chunk<1>{});
			REQUIRE(sr.offset == id<3>{0, 0, 0});
			REQUIRE(sr.range == range<3>{128, 64, 32});
		}
	}

	TEST_CASE("neighborhood built-in range mapper behaves as expected", "[range-mapper]") {
		{
			range_mapper rm{neighborhood<1>(10), cl::sycl::access::mode::read, range<1>{128}};
			auto sr = rm.map_1(chunk<1>{{15}, {10}, {128}});
			REQUIRE(sr.offset == id<1>{5});
			REQUIRE(sr.range == range<1>{30});
		}
		{
			range_mapper rm{neighborhood<2>(10, 10), cl::sycl::access::mode::read, range<2>{128, 128}};
			auto sr = rm.map_2(chunk<2>{{5, 100}, {10, 20}, {128, 128}});
			REQUIRE(sr.offset == id<2>{0, 90});
			REQUIRE(sr.range == range<2>{25, 38});
		}
		{
			range_mapper rm{neighborhood<3>(3, 4, 5), cl::sycl::access::mode::read, range<3>{128, 128, 128}};
			auto sr = rm.map_3(chunk<3>{{3, 4, 5}, {1, 1, 1}, {128, 128, 128}});
			REQUIRE(sr.offset == id<3>{0, 0, 0});
			REQUIRE(sr.range == range<3>{7, 9, 11});
		}
	}

	TEST_CASE("even_split built-in range mapper behaves as expected", "[range-mapper]") {
		{
			range_mapper rm{even_split<3>(), cl::sycl::access::mode::read, range<3>{128, 345, 678}};
			auto sr = rm.map_3(chunk<1>{{0}, {1}, {8}});
			REQUIRE(sr.offset == id<3>{0, 0, 0});
			REQUIRE(sr.range == range<3>{16, 345, 678});
		}
		{
			range_mapper rm{even_split<3>(), cl::sycl::access::mode::read, range<3>{128, 345, 678}};
			auto sr = rm.map_3(chunk<1>{{4}, {2}, {8}});
			REQUIRE(sr.offset == id<3>{64, 0, 0});
			REQUIRE(sr.range == range<3>{32, 345, 678});
		}
		{
			range_mapper rm{even_split<3>(), cl::sycl::access::mode::read, range<3>{131, 992, 613}};
			auto sr = rm.map_3(chunk<1>{{5}, {2}, {7}});
			REQUIRE(sr.offset == id<3>{95, 0, 0});
			REQUIRE(sr.range == range<3>{36, 992, 613});
		}
		{
			range_mapper rm{even_split<3>(range<3>(10, 1, 1)), cl::sycl::access::mode::read, range<3>{128, 345, 678}};
			auto sr = rm.map_3(chunk<1>{{0}, {1}, {8}});
			REQUIRE(sr.offset == id<3>{0, 0, 0});
			REQUIRE(sr.range == range<3>{20, 345, 678});
		}
		{
			range_mapper rm{even_split<3>(range<3>(10, 1, 1)), cl::sycl::access::mode::read, range<3>{131, 992, 613}};
			auto sr = rm.map_3(chunk<1>{{0}, {1}, {7}});
			REQUIRE(sr.offset == id<3>{0, 0, 0});
			REQUIRE(sr.range == range<3>{20, 992, 613});
		}
		{
			range_mapper rm{even_split<3>(range<3>(10, 1, 1)), cl::sycl::access::mode::read, range<3>{131, 992, 613}};
			auto sr = rm.map_3(chunk<1>{{5}, {2}, {7}});
			REQUIRE(sr.offset == id<3>{100, 0, 0});
			REQUIRE(sr.range == range<3>{31, 992, 613});
		}
		{
			range_mapper rm{even_split<3>(range<3>(10, 1, 1)), cl::sycl::access::mode::read, range<3>{236, 992, 613}};
			auto sr = rm.map_3(chunk<1>{{6}, {1}, {7}});
			REQUIRE(sr.offset == id<3>{200, 0, 0});
			REQUIRE(sr.range == range<3>{36, 992, 613});
		}
	}

	TEST_CASE("task_manager invokes callback upon task creation", "[task_manager]") {
		task_manager tm{1, nullptr, nullptr};
		size_t call_counter = 0;
		tm.register_task_callback([&call_counter](const task*) { call_counter++; });
		range<2> gs = {1, 1};
		id<2> go = {};
		tm.submit_command_group([=](handler& cgh) { cgh.parallel_for<class kernel>(gs, go, [](auto) {}); });
		REQUIRE(call_counter == 1);
		tm.submit_command_group([](handler& cgh) { cgh.host_task(on_master_node, [] {}); });
		REQUIRE(call_counter == 2);
	}

	TEST_CASE("task_manager correctly records compute task information", "[task_manager][task][device_compute_task]") {
		task_manager tm{1, nullptr, nullptr};
		test_utils::mock_buffer_factory mbf(tm);
		auto buf_a = mbf.create_buffer(range<2>(64, 152), true /* host_initialized */);
		auto buf_b = mbf.create_buffer(range<3>(7, 21, 99));
		const auto tid = test_utils::add_compute_task(
		    tm,
		    [&](handler& cgh) {
			    buf_a.get_access<cl::sycl::access::mode::read>(cgh, one_to_one{});
			    buf_b.get_access<cl::sycl::access::mode::discard_read_write>(cgh, fixed{subrange<3>{{}, {5, 18, 74}}});
		    },
		    range<2>{32, 128}, id<2>{32, 24});
		const auto tsk = tm.get_task(tid);
		REQUIRE(tsk->get_type() == task_type::device_compute);
		REQUIRE(tsk->get_dimensions() == 2);
		REQUIRE(tsk->get_global_size() == range<3>{32, 128, 1});
		REQUIRE(tsk->get_global_offset() == id<3>{32, 24, 0});

		auto& bam = tsk->get_buffer_access_map();
		const auto bufs = bam.get_accessed_buffers();
		REQUIRE(bufs.size() == 2);
		REQUIRE(std::find(bufs.cbegin(), bufs.cend(), buf_a.get_id()) != bufs.cend());
		REQUIRE(std::find(bufs.cbegin(), bufs.cend(), buf_b.get_id()) != bufs.cend());
		REQUIRE(bam.get_access_modes(buf_a.get_id()).count(cl::sycl::access::mode::read) == 1);
		REQUIRE(bam.get_access_modes(buf_b.get_id()).count(cl::sycl::access::mode::discard_read_write) == 1);
		const auto reqs_a = bam.get_mode_requirements(
		    buf_a.get_id(), cl::sycl::access::mode::read, tsk->get_dimensions(), {tsk->get_global_offset(), tsk->get_global_size()}, tsk->get_global_size());
		REQUIRE(reqs_a == box(subrange<3>({32, 24, 0}, {32, 128, 1})));
		const auto reqs_b = bam.get_mode_requirements(buf_b.get_id(), cl::sycl::access::mode::discard_read_write, tsk->get_dimensions(),
		    {tsk->get_global_offset(), tsk->get_global_size()}, tsk->get_global_size());
		REQUIRE(reqs_b == box(subrange<3>({}, {5, 18, 74})));
	}

	TEST_CASE("buffer_access_map merges multiple accesses with the same mode", "[task][device_compute_task]") {
		buffer_access_map bam;
		bam.add_access(0, std::make_unique<range_mapper<2, fixed<2>>>(subrange<2>{{3, 0}, {10, 20}}, cl::sycl::access::mode::read, range<2>{30, 30}));
		bam.add_access(0, std::make_unique<range_mapper<2, fixed<2>>>(subrange<2>{{10, 0}, {7, 20}}, cl::sycl::access::mode::read, range<2>{30, 30}));
		const auto req = bam.get_mode_requirements(0, cl::sycl::access::mode::read, 2, subrange<3>({0, 0, 0}, {100, 100, 1}), {100, 100, 1});
		REQUIRE(req == box(subrange<3>({3, 0, 0}, {14, 20, 1})));
	}

	TEST_CASE("tasks gracefully handle get_requirements() calls for buffers they don't access", "[task]") {
		buffer_access_map bam;
		const auto req = bam.get_mode_requirements(0, cl::sycl::access::mode::read, 3, subrange<3>({0, 0, 0}, {100, 1, 1}), {100, 1, 1});
		REQUIRE(req == box<3>());
	}

	TEST_CASE_METHOD(test_utils::runtime_fixture, "basic SYNC command functionality", "[distr_queue][sync][control-flow]") {
		constexpr int N = 10;

		distr_queue q;
		buffer<int, 1> buff(N);
		std::vector<int> host_buff(N);

		q.submit([&](handler& cgh) {
			auto b = buff.get_access<cl::sycl::access::mode::discard_write>(cgh, one_to_one{});
			cgh.parallel_for<class sync_test>(range<1>(N), [=](celerity::item<1> item) { b[item] = item.get_linear_id(); });
		});

		q.submit([&](handler& cgh) {
			auto b = buff.get_access<cl::sycl::access::mode::read, target::host_task>(cgh, celerity::access::fixed<1>{{{}, buff.get_range()}});
			cgh.host_task(on_master_node, [=, &host_buff] {
				std::this_thread::sleep_for(std::chrono::milliseconds(10)); // give the synchronization more time to fail
				for(int i = 0; i < N; i++) {
					host_buff[i] = b[i];
				}
			});
		});

		q.slow_full_sync();

		for(int i = 0; i < N; i++) {
			CHECK(host_buff[i] == i);
		}
	}

	TEST_CASE("memcpy_strided correctly copies") {
		SECTION("strided 1D data") {
			const range<1> source_range{128};
			const id<1> source_offset{32};
			const range<1> target_range{64};
			const id<1> target_offset{16};
			const range<1> copy_range{32};
			const auto source_buffer = std::make_unique<size_t[]>(source_range.size());
			const auto target_buffer = std::make_unique<size_t[]>(target_range.size());
			for(size_t i = 0; i < copy_range[0]; ++i) {
				source_buffer[source_offset[0] + i] = source_offset[0] + i;
			}
			memcpy_strided_host(source_buffer.get(), target_buffer.get(), sizeof(size_t), source_range, source_offset, target_range, target_offset, copy_range);
			for(size_t i = 0; i < copy_range[0]; ++i) {
				REQUIRE_LOOP(target_buffer[target_offset[0] + i] == source_offset[0] + i);
			}
		}

		SECTION("strided 2D data") {
			const range<2> source_range{128, 96};
			const id<2> source_offset{32, 24};
			const range<2> target_range{64, 48};
			const id<2> target_offset{16, 32};
			const range<2> copy_range{32, 8};
			const auto source_buffer = std::make_unique<size_t[]>(source_range.size());
			const auto target_buffer = std::make_unique<size_t[]>(target_range.size());
			for(size_t i = 0; i < copy_range[0]; ++i) {
				for(size_t j = 0; j < copy_range[1]; ++j) {
					const auto id = source_offset + celerity::id<2>{i, j};
					source_buffer[get_linear_index(source_range, id)] = id[0] * 10000 + id[1];
				}
			}
			memcpy_strided_host(source_buffer.get(), target_buffer.get(), sizeof(size_t), source_range, source_offset, target_range, target_offset, copy_range);
			for(size_t i = 0; i < copy_range[0]; ++i) {
				for(size_t j = 0; j < copy_range[1]; ++j) {
					const auto id = target_offset + celerity::id<2>{i, j};
					const auto source_id = source_offset + celerity::id<2>{i, j};
					REQUIRE_LOOP(target_buffer[get_linear_index(target_range, id)] == source_id[0] * 10000 + source_id[1]);
				}
			}
		}

		SECTION("strided 3D data") {
			const range<3> source_range{128, 96, 48};
			const id<3> source_offset{32, 24, 16};
			const range<3> target_range{64, 48, 24};
			const id<3> target_offset{16, 32, 4};
			const range<3> copy_range{32, 8, 16};
			const auto source_buffer = std::make_unique<size_t[]>(source_range.size());
			const auto target_buffer = std::make_unique<size_t[]>(target_range.size());
			for(size_t i = 0; i < copy_range[0]; ++i) {
				for(size_t j = 0; j < copy_range[1]; ++j) {
					for(size_t k = 0; k < copy_range[2]; ++k) {
						const auto id = source_offset + celerity::id<3>{i, j, k};
						source_buffer[get_linear_index(source_range, id)] = id[0] * 10000 + id[1] * 100 + id[2];
					}
				}
			}
			memcpy_strided_host(source_buffer.get(), target_buffer.get(), sizeof(size_t), source_range, source_offset, target_range, target_offset, copy_range);
			for(size_t i = 0; i < copy_range[0]; ++i) {
				for(size_t j = 0; j < copy_range[1]; ++j) {
					for(size_t k = 0; k < copy_range[2]; ++k) {
						const auto id = target_offset + celerity::id<3>{i, j, k};
						const auto source_id = source_offset + celerity::id<3>{i, j, k};
						CAPTURE(
						    id[0], id[1], id[2], target_buffer[get_linear_index(target_range, id)], source_id[0] * 10000 + source_id[1] * 100 + source_id[2]);
						REQUIRE_LOOP(target_buffer[get_linear_index(target_range, id)] == source_id[0] * 10000 + source_id[1] * 100 + source_id[2]);
					}
				}
			}
		}
	}

	TEST_CASE("linearize_subrange works as expected") {
		const range<3> data1_range{3, 5, 7};
		std::vector<size_t> data1(data1_range.size());

		for(size_t i = 0; i < data1_range[0]; ++i) {
			for(size_t j = 0; j < data1_range[1]; ++j) {
				for(size_t k = 0; k < data1_range[2]; ++k) {
					data1[i * data1_range[1] * data1_range[2] + j * data1_range[2] + k] = i * 100 + j * 10 + k;
				}
			}
		}

		const range<3> data2_range{2, 2, 4};
		const id<3> data2_offset{1, 2, 2};
		std::vector<size_t> data2(data2_range.size());
		linearize_subrange(data1.data(), data2.data(), sizeof(size_t), data1_range, {data2_offset, data2_range});

		for(size_t i = 0; i < 2; ++i) {
			for(size_t j = 0; j < 2; ++j) {
				for(size_t k = 0; k < 4; ++k) {
					REQUIRE_LOOP(data2[i * data2_range[1] * data2_range[2] + j * data2_range[2] + k]
					             == (i + data2_offset[0]) * 100 + (j + data2_offset[1]) * 10 + (k + data2_offset[2]));
				}
			}
		}
	}

	TEST_CASE_METHOD(test_utils::runtime_fixture, "collective host_task produces one item per rank", "[task]") {
		distr_queue q;
		const auto num_nodes = runtime::get_instance().get_num_nodes(); // capture here since runtime destructor will run before the host_task
		q.submit([=](handler& cgh) {
			cgh.host_task(experimental::collective, [=](experimental::collective_partition part) {
				CHECK(part.get_global_size().size() == num_nodes);
				CHECK_NOTHROW(part.get_collective_mpi_comm());
			});
		});
	}

	TEST_CASE_METHOD(test_utils::runtime_fixture, "collective host_task share MPI communicator & thread iff they are on the same collective_group", "[task]") {
		std::thread::id default1_thread, default2_thread, primary1_thread, primary2_thread, secondary1_thread, secondary2_thread;
		MPI_Comm default1_comm, default2_comm, primary1_comm, primary2_comm, secondary1_comm, secondary2_comm;

		{
			distr_queue q;
			experimental::collective_group primary_group;
			experimental::collective_group secondary_group;

			q.submit([&](handler& cgh) {
				cgh.host_task(experimental::collective, [&](experimental::collective_partition part) {
					default1_thread = std::this_thread::get_id();
					default1_comm = part.get_collective_mpi_comm();
				});
			});
			q.submit([&](handler& cgh) {
				cgh.host_task(experimental::collective(primary_group), [&](experimental::collective_partition part) {
					primary1_thread = std::this_thread::get_id();
					primary1_comm = part.get_collective_mpi_comm();
				});
			});
			q.submit([&](handler& cgh) {
				cgh.host_task(experimental::collective(secondary_group), [&](experimental::collective_partition part) {
					secondary1_thread = std::this_thread::get_id();
					secondary1_comm = part.get_collective_mpi_comm();
				});
			});
			q.submit([&](handler& cgh) {
				cgh.host_task(experimental::collective, [&](experimental::collective_partition part) {
					default2_thread = std::this_thread::get_id();
					default2_comm = part.get_collective_mpi_comm();
				});
			});
			q.submit([&](handler& cgh) {
				cgh.host_task(experimental::collective(primary_group), [&](experimental::collective_partition part) {
					primary2_thread = std::this_thread::get_id();
					primary2_comm = part.get_collective_mpi_comm();
				});
			});
			q.submit([&](handler& cgh) {
				cgh.host_task(experimental::collective(secondary_group), [&](experimental::collective_partition part) {
					secondary2_thread = std::this_thread::get_id();
					secondary2_comm = part.get_collective_mpi_comm();
				});
			});
		}

		CHECK(default1_thread == default2_thread);
		CHECK(primary1_thread == primary2_thread);
		CHECK(primary1_thread != default1_thread);
		CHECK(secondary1_thread == secondary2_thread);
		CHECK(secondary1_thread != default1_thread);
		CHECK(secondary1_thread != primary1_thread);
		CHECK(default1_comm == default2_comm);
		CHECK(primary1_comm == primary2_comm);
		CHECK(primary1_comm != default1_comm);
		CHECK(secondary1_comm == secondary2_comm);
		CHECK(secondary1_comm != default1_comm);
		CHECK(secondary1_comm != primary1_comm);
	}

	template <typename T>
	extern const int range_dims;
	template <int N>
	constexpr inline int range_dims<range<N>> = N;

	TEST_CASE_METHOD(test_utils::runtime_fixture, "range mappers are only invocable with correctly-dimensioned chunks", "[range-mapper]") {
		auto rmfn1 = [](chunk<2> chnk) -> subrange<3> { return {}; };
		using rmfn1_t = decltype(rmfn1);
		static_assert(!is_range_mapper_invocable<rmfn1_t, 1>);
		static_assert(!is_range_mapper_invocable<rmfn1_t, 2>);
		static_assert(is_range_mapper_invocable<rmfn1_t, 3>);
		static_assert(!is_range_mapper_invocable_for_kernel<rmfn1_t, 1, 1>);
		static_assert(!is_range_mapper_invocable_for_kernel<rmfn1_t, 2, 1>);
		static_assert(!is_range_mapper_invocable_for_kernel<rmfn1_t, 3, 1>);
		static_assert(!is_range_mapper_invocable_for_kernel<rmfn1_t, 1, 2>);
		static_assert(!is_range_mapper_invocable_for_kernel<rmfn1_t, 2, 2>);
		static_assert(is_range_mapper_invocable_for_kernel<rmfn1_t, 3, 2>);
		static_assert(!is_range_mapper_invocable_for_kernel<rmfn1_t, 1, 3>);
		static_assert(!is_range_mapper_invocable_for_kernel<rmfn1_t, 2, 3>);
		static_assert(!is_range_mapper_invocable_for_kernel<rmfn1_t, 3, 3>);

		auto rmfn2 = [](auto chnk, range<2>) -> subrange<2> { return {}; };
		using rmfn2_t = decltype(rmfn2);
		static_assert(!is_range_mapper_invocable<rmfn2_t, 1>);
		static_assert(is_range_mapper_invocable<rmfn2_t, 2>);
		static_assert(!is_range_mapper_invocable<rmfn2_t, 3>);
		static_assert(!is_range_mapper_invocable_for_kernel<rmfn2_t, 1, 1>);
		static_assert(is_range_mapper_invocable_for_kernel<rmfn2_t, 2, 1>);
		static_assert(!is_range_mapper_invocable_for_kernel<rmfn2_t, 3, 1>);
		static_assert(!is_range_mapper_invocable_for_kernel<rmfn2_t, 1, 2>);
		static_assert(is_range_mapper_invocable_for_kernel<rmfn2_t, 2, 2>);
		static_assert(!is_range_mapper_invocable_for_kernel<rmfn2_t, 3, 2>);
		static_assert(!is_range_mapper_invocable_for_kernel<rmfn2_t, 1, 3>);
		static_assert(is_range_mapper_invocable_for_kernel<rmfn2_t, 2, 3>);
		static_assert(!is_range_mapper_invocable_for_kernel<rmfn2_t, 3, 3>);

		auto rmfn3 = [](chunk<3> chnk, auto range) -> subrange<range_dims<decltype(range)>> { return {}; };
		using rmfn3_t = decltype(rmfn3);
		static_assert(is_range_mapper_invocable<rmfn3_t, 1>);
		static_assert(is_range_mapper_invocable<rmfn3_t, 2>);
		static_assert(is_range_mapper_invocable<rmfn3_t, 3>);
		static_assert(!is_range_mapper_invocable_for_kernel<rmfn3_t, 1, 1>);
		static_assert(!is_range_mapper_invocable_for_kernel<rmfn3_t, 2, 1>);
		static_assert(!is_range_mapper_invocable_for_kernel<rmfn3_t, 3, 1>);
		static_assert(!is_range_mapper_invocable_for_kernel<rmfn3_t, 1, 2>);
		static_assert(!is_range_mapper_invocable_for_kernel<rmfn3_t, 2, 2>);
		static_assert(!is_range_mapper_invocable_for_kernel<rmfn3_t, 3, 2>);
		static_assert(is_range_mapper_invocable_for_kernel<rmfn3_t, 1, 3>);
		static_assert(is_range_mapper_invocable_for_kernel<rmfn3_t, 2, 3>);
		static_assert(is_range_mapper_invocable_for_kernel<rmfn3_t, 3, 3>);

		auto rmfn4 = [](auto chnk, auto range) -> subrange<range_dims<decltype(range)>> { return {}; };
		using rmfn4_t = decltype(rmfn4);
		static_assert(is_range_mapper_invocable<rmfn4_t, 1>);
		static_assert(is_range_mapper_invocable<rmfn4_t, 2>);
		static_assert(is_range_mapper_invocable<rmfn4_t, 3>);
		static_assert(is_range_mapper_invocable_for_kernel<rmfn4_t, 1, 1>);
		static_assert(is_range_mapper_invocable_for_kernel<rmfn4_t, 2, 1>);
		static_assert(is_range_mapper_invocable_for_kernel<rmfn4_t, 3, 1>);
		static_assert(is_range_mapper_invocable_for_kernel<rmfn4_t, 1, 2>);
		static_assert(is_range_mapper_invocable_for_kernel<rmfn4_t, 2, 2>);
		static_assert(is_range_mapper_invocable_for_kernel<rmfn4_t, 3, 2>);
		static_assert(is_range_mapper_invocable_for_kernel<rmfn4_t, 1, 3>);
		static_assert(is_range_mapper_invocable_for_kernel<rmfn4_t, 2, 3>);
		static_assert(is_range_mapper_invocable_for_kernel<rmfn4_t, 3, 3>);

		distr_queue q;
		buffer<int, 2> buf{{10, 10}};

		CHECK_THROWS_WITH(q.submit([&](handler& cgh) {
			auto acc = buf.get_access<cl::sycl::access::mode::discard_write>(cgh, one_to_one{});
			cgh.parallel_for<class UKN(kernel)>(range<1>{10}, [=](celerity::item<1>) { (void)acc; });
		}),
		    "Invalid range mapper dimensionality: 1-dimensional kernel submitted with a requirement whose range mapper is neither invocable for chunk<1> nor "
		    "(chunk<1>, range<2>) to produce subrange<2>");

		CHECK_NOTHROW(q.submit([&](handler& cgh) {
			auto acc = buf.get_access<cl::sycl::access::mode::discard_write>(cgh, one_to_one{});
			cgh.parallel_for<class UKN(kernel)>(range<2>{10, 10}, [=](celerity::item<2>) { (void)acc; });
		}));

		CHECK_THROWS_WITH(q.submit([&](handler& cgh) {
			auto acc = buf.get_access<cl::sycl::access::mode::discard_write>(cgh, one_to_one{});
			cgh.parallel_for<class UKN(kernel)>(range<3>{10, 10, 10}, [=](celerity::item<3>) { (void)acc; });
		}),
		    "Invalid range mapper dimensionality: 3-dimensional kernel submitted with a requirement whose range mapper is neither invocable for chunk<3> nor "
		    "(chunk<3>, range<2>) to produce subrange<2>");

		CHECK_NOTHROW(q.submit([&](handler& cgh) {
			auto acc = buf.get_access<cl::sycl::access::mode::read>(cgh, all{});
			cgh.parallel_for<class UKN(kernel)>(range<3>{10, 10, 10}, [=](celerity::item<3>) { (void)acc; });
		}));

		CHECK_NOTHROW(q.submit([&](handler& cgh) {
			auto acc = buf.get_access<cl::sycl::access::mode::read>(cgh, all{});
			cgh.parallel_for<class UKN(kernel)>(range<3>{10, 10, 10}, [=](celerity::item<3>) { (void)acc; });
		}));
	}

	template <int Dims>
	class linear_id_kernel;

	template <int Dims>
	class dimension_runtime_fixture : public test_utils::runtime_fixture {};

	TEMPLATE_TEST_CASE_METHOD_SIG(
	    dimension_runtime_fixture, "item::get_id() includes global offset, item::get_linear_id() does not", "[item]", ((int Dims), Dims), 1, 2, 3) {
		distr_queue q{std::vector{sycl::device{sycl::default_selector_v}}}; // Initialize runtime with a single device so we don't get multiple chunks

		const int n = 3;
		const auto global_offset = test_utils::truncate_id<Dims>({4, 5, 6});

		buffer<size_t, 2> linear_id{{n, Dims + 1}};
		q.submit([&](handler& cgh) {
			accessor a{linear_id, cgh, celerity::access::all{}, write_only, no_init}; // all RM is sane because runtime_tests runs single-node
			cgh.parallel_for<linear_id_kernel<Dims>>(detail::range_cast<Dims>(range<1>{n}), global_offset, [=](celerity::item<Dims> item) {
				auto i = (item.get_id() - item.get_offset())[0];
				for(int d = 0; d < Dims; ++d) {
					a[i][d] = item[d];
				}
				a[i][Dims] = item.get_linear_id();
			});
		});
		q.submit([&](handler& cgh) {
			accessor a{linear_id, cgh, celerity::access::all{}, read_only_host_task};
			cgh.host_task(on_master_node, [=] {
				for(int i = 0; i < n; ++i) {
					CHECK(a[i][0] == global_offset[0] + i);
					for(int d = 1; d < Dims; ++d) {
						CHECK(a[i][d] == global_offset[d]);
					}
					CHECK(a[i][Dims] == static_cast<size_t>(i));
				}
			});
		});
	}

	TEST_CASE_METHOD(test_utils::runtime_fixture, "attempting a reduction on buffers with size != 1 throws", "[task-manager]") {
		runtime::init(nullptr, nullptr);
		auto& tm = runtime::get_instance().get_task_manager();

		buffer<float, 1> buf_1{range<1>{2}};
		CHECK_THROWS(tm.submit_command_group([&](handler& cgh) { //
			cgh.parallel_for<class UKN(wrong_size_1)>(
			    range<1>{1}, reduction(buf_1, cgh, cl::sycl::plus<float>{}, property::reduction::initialize_to_identity()), [=](celerity::item<1>, auto&) {});
		}));

		buffer<float, 1> buf_4{range<1>{1}};
		CHECK_NOTHROW(tm.submit_command_group([&](handler& cgh) { //
			cgh.parallel_for<class UKN(ok_size_1)>(
			    range<1>{1}, reduction(buf_4, cgh, cl::sycl::plus<float>{}, property::reduction::initialize_to_identity()), [=](celerity::item<1>, auto&) {});
		}));

		buffer<float, 2> buf_2{range<2>{1, 2}};
		CHECK_THROWS(tm.submit_command_group([&](handler& cgh) { //
			cgh.parallel_for<class UKN(wrong_size_2)>(range<2>{1, 1},
			    reduction(buf_2, cgh, cl::sycl::plus<float>{}, property::reduction::initialize_to_identity()), [=](celerity::item<2>, auto&) {});
		}));

		buffer<float, 3> buf_3{range<3>{1, 2, 1}};
		CHECK_THROWS(tm.submit_command_group([&](handler& cgh) { //
			cgh.parallel_for<class UKN(wrong_size_3)>(range<3>{1, 1, 1},
			    reduction(buf_3, cgh, cl::sycl::plus<float>{}, property::reduction::initialize_to_identity()), [=](celerity::item<3>, auto&) {});
		}));

		buffer<float, 2> buf_5{range<2>{1, 1}};
		CHECK_NOTHROW(tm.submit_command_group([&](handler& cgh) { //
			cgh.parallel_for<class UKN(ok_size_2)>(range<2>{1, 1},
			    reduction(buf_5, cgh, cl::sycl::plus<float>{}, property::reduction::initialize_to_identity()), [=](celerity::item<2>, auto&) {});
		}));

		buffer<float, 3> buf_6{range<3>{1, 1, 1}};
		CHECK_NOTHROW(tm.submit_command_group([&](handler& cgh) { //
			cgh.parallel_for<class UKN(ok_size_3)>(range<3>{1, 1, 1},
			    reduction(buf_6, cgh, cl::sycl::plus<float>{}, property::reduction::initialize_to_identity()), [=](celerity::item<3>, auto&) {});
		}));
	}

	TEST_CASE_METHOD(test_utils::runtime_fixture, "handler::parallel_for accepts nd_range", "[handler]") {
		distr_queue q;

		// Note: We assume a local range size of 64 here, this should be supported by most devices.

		CHECK_NOTHROW(q.submit([&](handler& cgh) {
			cgh.parallel_for<class UKN(nd_range_1)>(celerity::nd_range<1>{{256}, {64}}, [](nd_item<1> item) {
				group_barrier(item.get_group());
				group_broadcast(item.get_group(), 42);
			});
		}));

		CHECK_NOTHROW(q.submit([&](handler& cgh) {
			cgh.parallel_for<class UKN(nd_range_2)>(celerity::nd_range<2>{{64, 64}, {8, 8}}, [](nd_item<2> item) {
				group_barrier(item.get_group());
				group_broadcast(item.get_group(), 42, 25);
			});
		}));

		CHECK_NOTHROW(q.submit([&](handler& cgh) {
			cgh.parallel_for<class UKN(nd_range_3)>(celerity::nd_range<3>{{16, 16, 16}, {4, 4, 4}}, [](nd_item<3> item) {
				group_barrier(item.get_group());
				group_broadcast(item.get_group(), 42, {1, 2, 3});
			});
		}));
	}

	TEST_CASE("nd_range throws on global_range indivisible by local_range", "[types]") {
		CHECK_THROWS_WITH((celerity::nd_range<1>{{256}, {19}}), "global_range is not divisible by local_range");
		CHECK_THROWS_WITH((celerity::nd_range<1>{{256}, {0}}), "global_range is not divisible by local_range");
		CHECK_THROWS_WITH((celerity::nd_range<2>{{256, 256}, {64, 63}}), "global_range is not divisible by local_range");
		CHECK_THROWS_WITH((celerity::nd_range<2>{{256, 256}, {64, 0}}), "global_range is not divisible by local_range");
		CHECK_THROWS_WITH((celerity::nd_range<3>{{256, 256, 256}, {2, 64, 9}}), "global_range is not divisible by local_range");
		CHECK_THROWS_WITH((celerity::nd_range<3>{{256, 256, 256}, {2, 1, 0}}), "global_range is not divisible by local_range");
	}

	TEST_CASE_METHOD(test_utils::runtime_fixture, "nd_range kernels support local memory", "[handler]") {
		distr_queue q;
		buffer<int, 1> out{64};

		// Note: We assume a local range size of 32 here, this should be supported by most devices.

		q.submit([&](handler& cgh) {
			local_accessor<int> la{32, cgh};
			accessor ga{out, cgh, celerity::access::one_to_one{}, write_only, no_init};
			cgh.parallel_for<class UKN(device_kernel)>(celerity::nd_range<1>{64, 32}, [=](nd_item<1> item) {
				la[item.get_local_id()] = static_cast<int>(item.get_global_linear_id());
				group_barrier(item.get_group());
				ga[item.get_global_id()] = la[item.get_local_range(0) - 1 - item.get_local_id(0)];
			});
		});

		q.submit([&](handler& cgh) {
			accessor ga{out, cgh, celerity::access::all{}, read_only_host_task};
			cgh.host_task(on_master_node, [=] {
				for(size_t i = 0; i < 64; ++i) {
					CHECK(ga[i] == i / 32 * 32 + (32 - 1 - i % 32));
				}
			});
		});
	}

	TEST_CASE_METHOD(test_utils::runtime_fixture, "reductions can be passed into nd_range kernels", "[handler]") {
		// Note: We assume a local range size of 16 here, this should be supported by most devices.

		buffer<int, 1> b{range<1>{1}};
		distr_queue{}.submit([&](handler& cgh) {
			cgh.parallel_for<class UKN(kernel)>(celerity::nd_range{range<2>{8, 8}, range<2>{4, 4}},
<<<<<<< HEAD
			    reduction(b, cgh, sycl::plus<int>{}, property::reduction::initialize_to_identity()),
			    [](nd_item<2> item, auto& sum) { sum += item.get_global_linear_id(); });
=======
			    reduction(b, cgh, cl::sycl::plus<int>{}, property::reduction::initialize_to_identity()),
			    [](nd_item<2> item, auto& sum) { sum += static_cast<int>(item.get_global_linear_id()); });
>>>>>>> 1dd23d14
		});
	}

#if CELERITY_FEATURE_UNNAMED_KERNELS

	TEST_CASE_METHOD(test_utils::runtime_fixture, "handler::parallel_for kernel names are optional", "[handler]") {
		distr_queue q;

		// Note: We assume a local range size of 32 here, this should be supported by most devices.

		// without name
		q.submit([](handler& cgh) { cgh.parallel_for(range<1>{64}, [](item<1> item) {}); });
		q.submit([=](handler& cgh) { cgh.parallel_for(celerity::nd_range<1>{64, 32}, [](nd_item<1> item) {}); });
		buffer<int> b{{1}};
		q.submit([&](handler& cgh) {
			cgh.parallel_for(range<1>{64}, reduction(b, cgh, cl::sycl::plus<int>{}, property::reduction::initialize_to_identity()),
			    [=](item<1> item, auto& r) { r += static_cast<int>(item.get_linear_id()); });
		});
		q.submit([&](handler& cgh) {
			cgh.parallel_for(celerity::nd_range<1>{64, 32}, reduction(b, cgh, cl::sycl::plus<int>{}),
			    [=](nd_item<1> item, auto& r) { r += static_cast<int>(item.get_global_linear_id()); });
		});

		// with name
		q.submit([=](handler& cgh) { cgh.parallel_for<class UKN(simple_kernel_with_name)>(range<1>{64}, [=](item<1> item) {}); });
		q.submit([=](handler& cgh) { cgh.parallel_for<class UKN(nd_range_kernel_with_name)>(celerity::nd_range<1>{64, 32}, [=](nd_item<1> item) {}); });
		q.submit([&](handler& cgh) {
			cgh.parallel_for<class UKN(simple_kernel_with_name_and_reductions)>(
			    range<1>{64}, reduction(b, cgh, cl::sycl::plus<int>{}), [=](item<1> item, auto& r) { r += static_cast<int>(item.get_linear_id()); });
		});
		q.submit([&](handler& cgh) {
			cgh.parallel_for<class UKN(nd_range_kernel_with_name_and_reductions)>(celerity::nd_range<1>{64, 32}, reduction(b, cgh, cl::sycl::plus<int>{}),
			    [=](nd_item<1> item, auto& r) { r += static_cast<int>(item.get_global_linear_id()); });
		});
	}

#endif

	TEST_CASE_METHOD(test_utils::runtime_fixture, "handler throws if effective split constraint does not evenly divide global size", "[handler]") {
		distr_queue q;

		const auto submit = [&q](auto range, auto constraint) {
			q.submit([&](handler& cgh) {
				experimental::constrain_split(cgh, constraint);
				cgh.parallel_for(range, [=](auto) {});
			});
		};

		CHECK_THROWS_WITH(submit(range<1>{10}, range<1>{0}), "Split constraint cannot be 0");
		CHECK_THROWS_WITH(submit(range<2>{10, 10}, range<2>{2, 0}), "Split constraint cannot be 0");
		CHECK_THROWS_WITH(submit(range<3>{10, 10, 10}, range<3>{2, 2, 0}), "Split constraint cannot be 0");

		CHECK_NOTHROW(submit(range<1>{10}, range<1>{2}));
		CHECK_NOTHROW(submit(range<2>{10, 8}, range<2>{2, 4}));
		CHECK_NOTHROW(submit(range<3>{10, 8, 16}, range<3>{2, 4, 8}));

		CHECK_THROWS_WITH(submit(range<1>{10}, range<1>{3}), "The split constraint [3] does not evenly divide the kernel global size [10]");
		CHECK_THROWS_WITH(submit(range<2>{10, 8}, range<2>{2, 5}), "The split constraint [2,5] does not evenly divide the kernel global size [10,8]");
		CHECK_THROWS_WITH(
		    submit(range<3>{10, 8, 16}, range<3>{2, 4, 9}), "The split constraint [2,4,9] does not evenly divide the kernel global size [10,8,16]");

		CHECK_THROWS_WITH(submit(range<1>{10}, range<1>{20}), "The split constraint [20] does not evenly divide the kernel global size [10]");

		CHECK_NOTHROW(submit(nd_range<1>{100, 10}, range<1>{2}));
		CHECK_NOTHROW(submit(nd_range<2>{{100, 80}, {10, 20}}, range<2>{2, 4}));
		CHECK_NOTHROW(submit(nd_range<3>{{100, 80, 60}, {1, 2, 30}}, range<3>{2, 4, 20}));

		CHECK_THROWS_WITH(submit(nd_range<1>{100, 10}, range<1>{3}), "The effective split constraint [30] does not evenly divide the kernel global size [100]");
		CHECK_THROWS_WITH(submit(nd_range<2>{{100, 80}, {10, 20}}, range<2>{2, 3}),
		    "The effective split constraint [10,60] does not evenly divide the kernel global size [100,80]");
		CHECK_THROWS_WITH(submit(nd_range<3>{{100, 80, 60}, {1, 2, 30}}, range<3>{1, 2, 40}),
		    "The effective split constraint [1,2,120] does not evenly divide the kernel global size [100,80,60]");
	}

	TEST_CASE_METHOD(test_utils::runtime_fixture, "handler throws when accessor target does not match command type", "[handler]") {
		distr_queue q;
		buffer<size_t, 1> buf0{1};
		buffer<size_t, 1> buf1{1};

		SECTION("capturing host accessor into device kernel") {
#if !defined(__SYCL_COMPILER_VERSION) // TODO: This may break when using hipSYCL w/ DPC++ as compiler
			CHECK_THROWS_WITH(([&] {
				q.submit([&](handler& cgh) {
					accessor acc0{buf1, cgh, one_to_one{}, write_only_host_task};
					accessor acc1{buf0, cgh, one_to_one{}, write_only};
					cgh.parallel_for(range<1>(1), [=](item<1>) {
						(void)acc0;
						(void)acc1;
					});
				});
			})(),
			    "Accessor 0 for buffer 1 has wrong target ('host_task' instead of 'device').");
#else
			SKIP("DPC++ does not allow for host accessors to be captured into kernels.");
#endif
		}

		SECTION("capturing device accessor into host task") {
			CHECK_THROWS_WITH(([&] {
				q.submit([&](handler& cgh) {
					accessor acc0{buf1, cgh, one_to_one{}, write_only_host_task};
					accessor acc1{buf0, cgh, one_to_one{}, write_only};
					cgh.host_task(on_master_node, [=]() {
						(void)acc0;
						(void)acc1;
					});
				});
			})(),
			    "Accessor 1 for buffer 0 has wrong target ('device' instead of 'host_task').");
		}
	}

	TEST_CASE_METHOD(test_utils::runtime_fixture, "handler throws when accessing host objects within device tasks", "[handler]") {
		distr_queue q;
#if !defined(__SYCL_COMPILER_VERSION) // TODO: This may break when using hipSYCL w/ DPC++ as compiler
		experimental::host_object<size_t> ho;

		CHECK_THROWS_WITH(([&] {
			q.submit([&](handler& cgh) {
				experimental::side_effect se{ho, cgh};
				cgh.parallel_for(range<1>(1), [=](item<1>) { (void)se; });
			});
		})(),
		    "Side effects can only be used in host tasks.");
#else
		SKIP("DPC++ does not allow for side effects to be captured into kernels.");
#endif
	}

	TEST_CASE_METHOD(test_utils::runtime_fixture, "handler throws when not all accessors / side-effects are copied into the kernel", "[handler]") {
		distr_queue q;

		buffer<size_t, 1> buf0{1};
		buffer<size_t, 1> buf1{1};
		experimental::host_object<size_t> ho;

		CHECK_THROWS_WITH(([&] {
			q.submit([&](handler& cgh) {
				accessor acc0{buf0, cgh, one_to_one{}, write_only};
				accessor acc1{buf1, cgh, one_to_one{}, write_only};
				// DPC++ has its own compile-time check for this, so we can't actually capture anything by reference
#if !defined(__SYCL_COMPILER_VERSION) // TODO: This may break when using hipSYCL w/ DPC++ as compiler
				cgh.parallel_for(range<1>(1), [acc0, &acc1 /* oops */](item<1>) {
					(void)acc0;
					(void)acc1;
				});
#else
				cgh.parallel_for(range<1>(1), [acc0](item<1>) { (void)acc0; });
#endif
			});
		})(),
		    "Accessor 1 for buffer 1 is not being copied into the kernel. This indicates a bug. Make sure the accessor is captured by value and not by "
		    "reference, or remove it entirely.");

		CHECK_THROWS_WITH(([&] {
			q.submit([&](handler& cgh) {
				accessor acc0{buf0, cgh, one_to_one{}, write_only_host_task};
				accessor acc1{buf1, cgh, one_to_one{}, write_only_host_task};
				cgh.host_task(on_master_node, [&acc0 /* oops */, acc1]() {
					(void)acc0;
					(void)acc1;
				});
			});
		})(),
		    "Accessor 0 for buffer 0 is not being copied into the kernel. This indicates a bug. Make sure the accessor is captured by value and not by "
		    "reference, or remove it entirely.");

		CHECK_THROWS_WITH(([&] {
			q.submit([&](handler& cgh) {
				accessor acc0{buf0, cgh, one_to_one{}, write_only_host_task};
				experimental::side_effect se{ho, cgh};
				cgh.host_task(on_master_node, [acc0, &se /* oops */]() {
					(void)acc0;
					(void)se;
				});
			});
		})(),
		    "The number of side effects copied into the kernel is fewer (0) than expected (1). This may be indicative of a bug. Make sure all side effects are "
		    "captured by value and not by reference, and remove unused ones.");
	}

	TEST_CASE_METHOD(test_utils::runtime_fixture, "handler does not throw when void side effects are not copied into a kernel", "[handler]") {
		distr_queue q;

		experimental::host_object<void> ho;

		CHECK_NOTHROW(([&] {
			q.submit([&](handler& cgh) {
				// This is just used to establish an order between tasks, so capturing it doesn't make sense.
				experimental::side_effect se{ho, cgh};
				cgh.host_task(on_master_node, []() {});
			});
		})());
	}

	// This test checks that the diagnostic is not simply implemented by counting the number captured of accessors;
	// instead it can distinguish between different accessors and copies of the same accessor.
	TEST_CASE_METHOD(test_utils::runtime_fixture, "handler recognizes copies of same accessor being captured multiple times", "[handler]") {
		distr_queue q;
		buffer<size_t, 1> buf1{1};

		CHECK_THROWS_WITH(([&] {
			q.submit([&](handler& cgh) {
				accessor acc1{buf1, cgh, one_to_one{}, write_only};
				auto acc1a = acc1;
				accessor acc2{buf1, cgh, one_to_one{}, write_only};
				cgh.parallel_for(range<1>(1), [acc1, acc1a](item<1>) {
					(void)acc1;
					(void)acc1a;
				});
			});
		})(),
		    "Accessor 1 for buffer 0 is not being copied into the kernel. This indicates a bug. Make sure the accessor is captured by value and not by "
		    "reference, or remove it entirely.");
	}

	// Since the diagnostic for side effects is based on a simple count, we currently cannot tell whether
	// a single side effect is copied several times (which is fine), versus another not being copied.
	TEST_CASE_METHOD(test_utils::runtime_fixture, "handler recognizes copies of same side-effect being captured multiple times", "[handler][!shouldfail]") {
		distr_queue q;

		experimental::host_object<size_t> ho1;
		experimental::host_object<size_t> ho2;

		CHECK_THROWS_WITH(([&] {
			q.submit([&](handler& cgh) {
				experimental::side_effect se1{ho1, cgh};
				auto se2 = se1;
				experimental::side_effect se3{ho2, cgh};
				cgh.host_task(on_master_node, [se1, se2, &se3 /* oops! */]() {
					(void)se1;
					(void)se2;
					(void)se3;
				});
			});
		})(),
		    "(NYI)");
	}

	// This test case requires actual command execution, which is why it is not in graph_compaction_tests
	TEST_CASE_METHOD(test_utils::runtime_fixture, "tasks behind the deletion horizon are deleted", "[task_manager][task-graph][task-horizon]") {
		using namespace cl::sycl::access;

		distr_queue q;
		auto& tm = runtime::get_instance().get_task_manager();
		tm.set_horizon_step(2);

		constexpr int extents = 16;

		buffer<int, 1> buf_a(extents);
		q.submit([&](handler& cgh) {
			accessor acc{buf_a, cgh, celerity::access::all{}, celerity::write_only_host_task, celerity::no_init};
			cgh.host_task(on_master_node, [=] { (void)acc; });
		});

		SECTION("in a simple linear chain of tasks") {
			constexpr int chain_length = 1000;
			constexpr int task_limit = 15;

			for(int i = 0; i < chain_length; ++i) {
				q.submit([&](handler& cgh) {
					accessor acc{buf_a, cgh, celerity::access::all{}, celerity::read_write_host_task};
					cgh.host_task(on_master_node, [=] { (void)acc; });
				});

				// we need to wait in each iteration, so that tasks are still generated after some have already been executed
				// (and after they therefore triggered their horizons)
				q.slow_full_sync();
			}

			// need to wait for commands to actually be executed, otherwise no tasks are deleted
			q.slow_full_sync();
			CHECK(tm.get_current_task_count() < task_limit);
		}
	}

#ifndef __APPLE__
	class restore_process_affinity_fixture {
		restore_process_affinity_fixture(const restore_process_affinity_fixture&) = delete;
		restore_process_affinity_fixture(restore_process_affinity_fixture&&) = delete;
		restore_process_affinity_fixture& operator=(const restore_process_affinity_fixture&) = delete;
		restore_process_affinity_fixture& operator=(restore_process_affinity_fixture&&) = delete;

	  public:
#ifdef _WIN32
		restore_process_affinity_fixture() {
			[[maybe_unused]] DWORD_PTR system_mask;
			const auto ret = GetProcessAffinityMask(GetCurrentProcess(), &process_mask, &system_mask);
			REQUIRE(ret != FALSE);
		}

		~restore_process_affinity_fixture() {
			const auto ret = SetProcessAffinityMask(GetCurrentProcess(), process_mask);
			REQUIRE(ret != FALSE);
		}

	  private:
		DWORD_PTR process_mask;
#else
		restore_process_affinity_fixture() {
			const auto ret = pthread_getaffinity_np(pthread_self(), sizeof(cpu_set_t), &m_process_mask);
			REQUIRE(ret == 0);
		}

		~restore_process_affinity_fixture() {
			const auto ret = pthread_setaffinity_np(pthread_self(), sizeof(m_process_mask), &m_process_mask);
			REQUIRE(ret == 0);
		}

	  private:
		cpu_set_t m_process_mask;
#endif
	};

	TEST_CASE_METHOD(restore_process_affinity_fixture, "affinity_cores_available works as expected", "[affinity]") {
#ifdef _WIN32
		SECTION("in Windows") {
			DWORD_PTR cpu_mask = 1;
			const auto ret = SetProcessAffinityMask(GetCurrentProcess(), cpu_mask);
			REQUIRE(ret != FALSE);
		}
#else
		SECTION("in Posix") {
			cpu_set_t cpu_mask;
			CPU_ZERO(&cpu_mask);
			CPU_SET(0, &cpu_mask);
			const auto ret = pthread_setaffinity_np(pthread_self(), sizeof(cpu_mask), &cpu_mask);
			REQUIRE(ret == 0);
		}
#endif
		const auto cores = affinity_cores_available();
		REQUIRE(cores == 1);
	}
#endif

	TEST_CASE_METHOD(test_utils::runtime_fixture, "side_effect API works as expected on a single node", "[side-effect]") {
		distr_queue q;

		experimental::host_object owned_ho{std::vector<int>{}};
		std::vector<int> exterior;
		experimental::host_object ref_ho{std::ref(exterior)};
		experimental::host_object void_ho;

		q.submit([&](handler& cgh) {
			experimental::side_effect append_owned{owned_ho, cgh};
			experimental::side_effect append_ref{ref_ho, cgh};
			experimental::side_effect track_void{void_ho, cgh};
			cgh.host_task(on_master_node, [=] {
				(*append_owned).push_back(1);
				(*append_ref).push_back(1);
			});
		});

		q.submit([&](handler& cgh) {
			experimental::side_effect append_owned{owned_ho, cgh};
			experimental::side_effect append_ref{ref_ho, cgh};
			experimental::side_effect track_void{void_ho, cgh};
			cgh.host_task(on_master_node, [=] {
				append_owned->push_back(2);
				append_ref->push_back(2);
			});
		});

		q.submit([&](handler& cgh) {
			experimental::side_effect check_owned{owned_ho, cgh};
			cgh.host_task(on_master_node, [=] { CHECK(*check_owned == std::vector{1, 2}); });
		});

		q.slow_full_sync();

		CHECK(exterior == std::vector{1, 2});
	}

#if CELERITY_DETAIL_HAS_NAMED_THREADS

	TEST_CASE_METHOD(test_utils::runtime_fixture, "thread names are set", "[threads]") {
		distr_queue q;

		auto& rt = runtime::get_instance();
		auto& schdlr = runtime_testspy::get_schdlr(rt);
		auto& exec = runtime_testspy::get_exec(rt);

		const auto scheduler_thread_name = get_thread_name(scheduler_testspy::get_thread(schdlr).native_handle());
		CHECK(scheduler_thread_name == "cy-scheduler");

		const auto executor_thread_name = get_thread_name(executor_testspy::get_thread(exec).native_handle());
		CHECK(executor_thread_name == "cy-executor");

		q.submit([](handler& cgh) {
			cgh.host_task(experimental::collective, [&](experimental::collective_partition) {
				const auto base_name = std::string("cy-worker-");
				const auto worker_thread_name = get_thread_name(get_current_thread_handle());
				CHECK_THAT(worker_thread_name, Catch::Matchers::StartsWith(base_name));
			});
		});
	}

#endif

	const std::string dryrun_envvar_name = "CELERITY_DRY_RUN_NODES";

	void dry_run_with_nodes(const size_t num_nodes) {
		env::scoped_test_environment ste(std::unordered_map<std::string, std::string>{{dryrun_envvar_name, std::to_string(num_nodes)}});

		distr_queue q{std::vector{sycl::device{sycl::default_selector_v}}}; // Initialize runtime with a single device so we don't get multiple chunks

		auto& rt = runtime::get_instance();
		auto& tm = rt.get_task_manager();
		tm.set_horizon_step(2);

		REQUIRE(rt.is_dry_run());

		buffer<int, 1> buf{range<1>(10)};
		q.submit([&](handler& cgh) {
			accessor acc{buf, cgh, all{}, write_only_host_task, no_init};
			cgh.host_task(on_master_node, [=] { (void)acc; });
		});
		q.submit([&](handler& cgh) {
			accessor acc{buf, cgh, all{}, read_only_host_task};
			cgh.host_task(range<1>{num_nodes * 2}, [=](partition<1>) { (void)acc; });
		});
		q.slow_full_sync();

		// intial epoch + master-node task + 1 push per node + host task + sync epoch
		// (dry runs currently always simulate node 0, hence the master-node task)
		CHECK(scheduler_testspy::get_command_count(runtime_testspy::get_schdlr(rt)) == 4 + num_nodes);
	}

	TEST_CASE_METHOD(test_utils::runtime_fixture, "dry run generates commands for an arbitrary number of simulated worker nodes", "[dryrun]") {
		const size_t num_nodes = GENERATE(values({4, 8, 16}));
		dry_run_with_nodes(num_nodes);
	}

	TEST_CASE_METHOD(test_utils::runtime_fixture, "dry run proceeds on fences", "[dryrun]") {
		env::scoped_test_environment ste(std::unordered_map<std::string, std::string>{{dryrun_envvar_name, "1"}});

		distr_queue q;

		auto& rt = runtime::get_instance();
		auto& tm = rt.get_task_manager();

		REQUIRE(rt.is_dry_run());

		buffer<bool, 0> buf{false};
		q.submit([&](handler& cgh) {
			accessor acc{buf, cgh, all{}, write_only_host_task};
			cgh.host_task(on_master_node, [=] { acc = true; });
		});

		auto ret = q.fence(buf);
		REQUIRE(ret.wait_for(std::chrono::seconds(1)) == std::future_status::ready);
		CHECK_FALSE(*ret.get()); // extra check that the task was not actually executed

		// TODO: check that a warning is generated once the issues with log_capture are resolved
	}

	TEST_CASE_METHOD(test_utils::runtime_fixture, "dry run processes horizons", "[dryrun]") {
		env::scoped_test_environment ste(std::unordered_map<std::string, std::string>{{dryrun_envvar_name, "1"}});

		distr_queue q;

		auto& rt = runtime::get_instance();
		auto& tm = rt.get_task_manager();
		tm.set_horizon_step(1); // horizon step 1 to make testing easy and reproducable with config changes

		REQUIRE(rt.is_dry_run());

		auto latest_hor = task_manager_testspy::get_latest_horizon_reached(tm);
		CHECK_FALSE(latest_hor.has_value());

		q.submit([&](handler& cgh) { cgh.host_task(on_master_node, [=] {}); });

		// we can't slow_full_sync in this test, so we just try until the horizons have been processed
		// 100*10ms is one second in total; if the horizon hasn't happened at that point, it's not happening
		constexpr int max_num_tries = 100;
		for(int i = 0; i < max_num_tries; ++i) {
			latest_hor = task_manager_testspy::get_latest_horizon_reached(tm);
			if(latest_hor.has_value()) break;
			std::this_thread::sleep_for(std::chrono::milliseconds(10));
		}
		CHECK(latest_hor.has_value());
	}

	TEST_CASE_METHOD(test_utils::mpi_fixture, "Config reads environment variables correctly", "[env-vars][config]") {
		const std::unordered_map<std::string, std::string> env_map{
		    {"CELERITY_LOG_LEVEL", "debug"},
		    {"CELERITY_PROFILE_KERNEL", "1"},
		    {"CELERITY_DRY_RUN_NODES", "4"},
		    {"CELERITY_RECORDING", "true"},
		};
		const auto test_env = env::scoped_test_environment(env_map);
		auto cfg = config(nullptr, nullptr);

		CHECK(spdlog::get_level() == spdlog::level::debug);
		const auto has_prof = cfg.get_enable_device_profiling();
		REQUIRE(has_prof.has_value());
		CHECK((*has_prof) == true);
		CHECK(cfg.get_dry_run_nodes() == 4);
		CHECK(cfg.is_recording() == true);
	}

	TEST_CASE_METHOD(test_utils::mpi_fixture, "config reports incorrect environment varibles", "[env-vars][config]") {
		const std::string error_string{"Failed to parse/validate environment variables."};
		{
			std::unordered_map<std::string, std::string> invalid_test_env_var{{"CELERITY_LOG_LEVEL", "a"}};
			const auto test_env = env::scoped_test_environment(invalid_test_env_var);
			CHECK_THROWS_WITH((celerity::detail::config(nullptr, nullptr)), error_string);
		}

		{
			std::unordered_map<std::string, std::string> invalid_test_env_var{{"CELERITY_GRAPH_PRINT_MAX_VERTS", "a"}};
			const auto test_env = env::scoped_test_environment(invalid_test_env_var);
			CHECK_THROWS_WITH((celerity::detail::config(nullptr, nullptr)), error_string);
		}

		{
			std::unordered_map<std::string, std::string> invalid_test_env_var{{"CELERITY_DEVICES", "a"}};
			const auto test_env = env::scoped_test_environment(invalid_test_env_var);
			CHECK_THROWS_WITH((celerity::detail::config(nullptr, nullptr)), error_string);
		}

		{
			std::unordered_map<std::string, std::string> invalid_test_env_var{{"CELERITY_DRY_RUN_NODES", "a"}};
			const auto test_env = env::scoped_test_environment(invalid_test_env_var);
			CHECK_THROWS_WITH((celerity::detail::config(nullptr, nullptr)), error_string);
		}

		{
			std::unordered_map<std::string, std::string> invalid_test_env_var{{"CELERITY_PROFILE_KERNEL", "a"}};
			const auto test_env = env::scoped_test_environment(invalid_test_env_var);
			CHECK_THROWS_WITH((celerity::detail::config(nullptr, nullptr)), error_string);
		}
		{
			std::unordered_map<std::string, std::string> invalid_test_env_var{{"CELERITY_FORCE_WG", "a"}};
			const auto test_env = env::scoped_test_environment(invalid_test_env_var);
			CHECK_THROWS_WITH((celerity::detail::config(nullptr, nullptr)), error_string);
		}

		{
			std::unordered_map<std::string, std::string> invalid_test_env_var{{"CELERITY_PROFILE_OCL", "a"}};
			const auto test_env = env::scoped_test_environment(invalid_test_env_var);
			CHECK_THROWS_WITH((celerity::detail::config(nullptr, nullptr)), error_string);
		}
	}

	TEST_CASE_METHOD(test_utils::runtime_fixture, "fences extract data from host objects", "[runtime][fence]") {
		experimental::host_object<int> ho{1};
		distr_queue q;

		q.submit([&](handler& cgh) {
			experimental::side_effect e(ho, cgh);
			cgh.host_task(on_master_node, [=] { *e = 2; });
		});
		auto v2 = q.fence(ho);

		q.submit([&](handler& cgh) {
			experimental::side_effect e(ho, cgh);
			cgh.host_task(on_master_node, [=] { *e = 3; });
		});
		auto v3 = q.fence(ho);

		CHECK(v2.get() == 2);
		CHECK(v3.get() == 3);
	}

	TEST_CASE_METHOD(test_utils::runtime_fixture, "fences extract data from buffers", "[runtime][fence]") {
		buffer<int, 2> buf(range<2>(4, 4));
		distr_queue q;

		q.submit([&](handler& cgh) {
			accessor acc(buf, cgh, one_to_one(), write_only, no_init);
			cgh.parallel_for<class UKN(init)>(buf.get_range(), [=](celerity::item<2> item) { acc[item] = static_cast<int>(item.get_linear_id()); });
		});

		const auto check_snapshot = [&](const subrange<2>& sr, const std::vector<int>& expected_data) {
			const auto snapshot = q.fence(buf, sr).get();
			CHECK(snapshot.get_subrange() == sr);
			CHECK(memcmp(snapshot.get_data(), expected_data.data(), expected_data.size() * sizeof(int)) == 0);
		};

		// Each of these should require its own device-host transfers. Do not use generators / sections, because we want them to happen sequentially.
		check_snapshot(subrange<2>({0, 3}, {1, 1}), std::vector{3});
		check_snapshot(subrange<2>({2, 2}, {2, 1}), std::vector{10, 14});
		check_snapshot(subrange<2>({}, buf.get_range()), [&] {
			std::vector<int> all_data(buf.get_range().size());
			std::iota(all_data.begin(), all_data.end(), 0);
			return all_data;
		}());
	}

	TEST_CASE_METHOD(test_utils::runtime_fixture, "fences extract data from 0-dimensional buffers", "[runtime][fence]") {
		buffer<int, 0> buf;
		distr_queue q;

		q.submit([&](handler& cgh) {
			accessor acc(buf, cgh, write_only, no_init);
			cgh.parallel_for<class UKN(init)>(buf.get_range(), [=](celerity::item<0> item) { *acc = 42; });
		});

		const auto snapshot = q.fence(buf).get();
		CHECK(*snapshot == 42);
	}

	TEST_CASE_METHOD(test_utils::runtime_fixture, "0-dimensional kernels work as expected", "[buffer]") {
		constexpr float value_a = 13.37f;
		constexpr float value_b = 42.0f;

		buffer<float, 0> buf_a(value_a);
		buffer<float, 0> buf_b(value_a);
		buffer<float, 0> buf_c(value_a);

		distr_queue q;

		q.submit([&](handler& cgh) {
			accessor acc_a(buf_a, cgh, write_only, no_init);
			cgh.parallel_for<class UKN(device)>(range<0>(), [=](item<0> /* it */) { *acc_a = value_b; });
		});
		q.submit([&](handler& cgh) {
			accessor acc_b(buf_b, cgh, write_only, no_init);
			cgh.parallel_for<class UKN(device)>(nd_range<0>(), [=](nd_item<0> /* it */) { *acc_b = value_b; });
		});
		q.submit([&](handler& cgh) {
			accessor acc_c(buf_c, cgh, write_only_host_task, no_init);
			cgh.host_task(range<0>(), [=](partition<0> /* part */) { *acc_c = value_b; });
		});

		q.submit([&](handler& cgh) {
			accessor acc_a(buf_a, cgh, read_only_host_task);
			accessor acc_b(buf_b, cgh, read_only_host_task);
			accessor acc_c(buf_c, cgh, read_only_host_task);
			cgh.host_task(on_master_node, [=] {
				CHECK(*acc_a == value_b);
				CHECK(*acc_b == value_b);
				CHECK(*acc_c == value_b);
			});
		});
	}

<<<<<<< HEAD
	TEST_CASE_METHOD(test_utils::runtime_fixture, "runtime types throw when used from the wrong thread", "[runtime]") {
		distr_queue q;
		buffer<int, 1> buf(range<1>(1));
		experimental::host_object<int> ho(42);

		constexpr auto what = "Celerity runtime, distr_queue, handler, buffer and host_object types must only be constructed, used, and destroyed from the "
		                      "application thread. Make sure that you did not accidentally capture one of these types in a host_task.";
		std::thread([&] {
			CHECK_THROWS_WITH((distr_queue{}), what);
			CHECK_THROWS_WITH((buffer<int, 1>{range<1>{1}}), what);
			CHECK_THROWS_WITH((experimental::host_object<int>{}), what);

			CHECK_THROWS_WITH(q.submit([&](handler& cgh) { (void)cgh; }), what);
			CHECK_THROWS_WITH(q.slow_full_sync(), what);
			CHECK_THROWS_WITH(experimental::fence(q, buf), what);
			CHECK_THROWS_WITH(experimental::fence(q, ho), what);

			// We can't easily test whether `~distr_queue()` et al. throw, because that would require marking the entire stack of destructors noexcept(false)
			// including the ~shared_ptr we use internally for reference semantics. Instead we verify that the runtime operations their trackers call throw.
			CHECK_THROWS_WITH(detail::runtime::get_instance().destroy_queue(), what);
			CHECK_THROWS_WITH(detail::runtime::get_instance().destroy_buffer(get_buffer_id(buf)), what);
			CHECK_THROWS_WITH(detail::runtime::get_instance().destroy_host_object(get_host_object_id(ho)), what);
		}).join();
	}

	TEST_CASE_METHOD(test_utils::runtime_fixture, "runtime warns on uninitialized reads", "[runtime]") {
=======
	TEST_CASE_METHOD(
	    test_utils::runtime_fixture, "runtime warns on uninitialized reads iff access pattern diagnostics are enabled", "[runtime][diagnostics]") //
	{
>>>>>>> 1dd23d14
		buffer<int, 1> buf(1);

		std::unique_ptr<celerity::test_utils::log_capture> lc;
		{
			distr_queue q;
			lc = std::make_unique<celerity::test_utils::log_capture>();

			SECTION("in device kernels") {
				q.submit([&](handler& cgh) {
					accessor acc(buf, cgh, celerity::access::all(), celerity::read_only);
					cgh.parallel_for(range(1), [=](item<1>) { (void)acc; });
				});
			}

			SECTION("in host tasks") {
				q.submit([&](handler& cgh) {
					accessor acc(buf, cgh, celerity::access::all(), celerity::read_only_host_task);
					cgh.host_task(on_master_node, [=] { (void)acc; });
				});
			}

			q.slow_full_sync();
		}

<<<<<<< HEAD
		const auto error_message = "Task declares a reading access on uninitialized buffer 0 region {[0,0,0] - [1,1,1]}. Make sure to construct the accessor "
		                           "with no_init if possible.";
		CHECK_THAT(lc->get_log(), Catch::Matchers::ContainsSubstring(error_message));
	}

	TEST_CASE_METHOD(test_utils::runtime_fixture, "runtime logs errors on overlapping writes between instructions", "[runtime]") {
		std::unique_ptr<celerity::test_utils::log_capture> lc;
		{
			distr_queue q;
			const auto num_devices = runtime::get_instance().get_num_local_devices();
			if(num_devices < 2) { SKIP("Test needs at least 2 devices"); }

			lc = std::make_unique<celerity::test_utils::log_capture>();

			buffer<int, 1> buf(1);
			q.submit([&](handler& cgh) {
				accessor acc(buf, cgh, celerity::access::all(), write_only, no_init);
				cgh.parallel_for(range(num_devices), [=](item<1>) { (void)acc; });
			});
			q.slow_full_sync();
		}

		const auto error_message = "has overlapping writes on N0 in B0 {[0,0,0] - [1,1,1]}. Choose a non-overlapping range mapper for the write access or "
		                           "constrain the split to make the access non-overlapping.";
		CHECK_THAT(lc->get_log(), Catch::Matchers::ContainsSubstring(error_message));
=======
		const auto error_message =
		    "declares a reading access on uninitialized B0 {[0,0,0] - [1,1,1]}. Make sure to construct the accessor with no_init if possible.";
#if CELERITY_ACCESS_PATTERN_DIAGNOSTICS
		CHECK_THAT(lc->get_log(), Catch::Matchers::ContainsSubstring(error_message));
#else
		CHECK_THAT(lc->get_log(), !Catch::Matchers::ContainsSubstring(error_message));
#endif
>>>>>>> 1dd23d14
	}

} // namespace detail
} // namespace celerity<|MERGE_RESOLUTION|>--- conflicted
+++ resolved
@@ -732,14 +732,8 @@
 
 		buffer<int, 1> b{range<1>{1}};
 		distr_queue{}.submit([&](handler& cgh) {
-			cgh.parallel_for<class UKN(kernel)>(celerity::nd_range{range<2>{8, 8}, range<2>{4, 4}},
-<<<<<<< HEAD
-			    reduction(b, cgh, sycl::plus<int>{}, property::reduction::initialize_to_identity()),
+			cgh.parallel_for<class UKN(kernel)>(celerity::nd_range{range<2>{8, 8}, range<2>{4, 4}}, reduction(b, cgh, cl::sycl::plus<>{}),
 			    [](nd_item<2> item, auto& sum) { sum += item.get_global_linear_id(); });
-=======
-			    reduction(b, cgh, cl::sycl::plus<int>{}, property::reduction::initialize_to_identity()),
-			    [](nd_item<2> item, auto& sum) { sum += static_cast<int>(item.get_global_linear_id()); });
->>>>>>> 1dd23d14
 		});
 	}
 
@@ -1378,38 +1372,9 @@
 		});
 	}
 
-<<<<<<< HEAD
-	TEST_CASE_METHOD(test_utils::runtime_fixture, "runtime types throw when used from the wrong thread", "[runtime]") {
-		distr_queue q;
-		buffer<int, 1> buf(range<1>(1));
-		experimental::host_object<int> ho(42);
-
-		constexpr auto what = "Celerity runtime, distr_queue, handler, buffer and host_object types must only be constructed, used, and destroyed from the "
-		                      "application thread. Make sure that you did not accidentally capture one of these types in a host_task.";
-		std::thread([&] {
-			CHECK_THROWS_WITH((distr_queue{}), what);
-			CHECK_THROWS_WITH((buffer<int, 1>{range<1>{1}}), what);
-			CHECK_THROWS_WITH((experimental::host_object<int>{}), what);
-
-			CHECK_THROWS_WITH(q.submit([&](handler& cgh) { (void)cgh; }), what);
-			CHECK_THROWS_WITH(q.slow_full_sync(), what);
-			CHECK_THROWS_WITH(experimental::fence(q, buf), what);
-			CHECK_THROWS_WITH(experimental::fence(q, ho), what);
-
-			// We can't easily test whether `~distr_queue()` et al. throw, because that would require marking the entire stack of destructors noexcept(false)
-			// including the ~shared_ptr we use internally for reference semantics. Instead we verify that the runtime operations their trackers call throw.
-			CHECK_THROWS_WITH(detail::runtime::get_instance().destroy_queue(), what);
-			CHECK_THROWS_WITH(detail::runtime::get_instance().destroy_buffer(get_buffer_id(buf)), what);
-			CHECK_THROWS_WITH(detail::runtime::get_instance().destroy_host_object(get_host_object_id(ho)), what);
-		}).join();
-	}
-
-	TEST_CASE_METHOD(test_utils::runtime_fixture, "runtime warns on uninitialized reads", "[runtime]") {
-=======
 	TEST_CASE_METHOD(
 	    test_utils::runtime_fixture, "runtime warns on uninitialized reads iff access pattern diagnostics are enabled", "[runtime][diagnostics]") //
 	{
->>>>>>> 1dd23d14
 		buffer<int, 1> buf(1);
 
 		std::unique_ptr<celerity::test_utils::log_capture> lc;
@@ -1434,33 +1399,6 @@
 			q.slow_full_sync();
 		}
 
-<<<<<<< HEAD
-		const auto error_message = "Task declares a reading access on uninitialized buffer 0 region {[0,0,0] - [1,1,1]}. Make sure to construct the accessor "
-		                           "with no_init if possible.";
-		CHECK_THAT(lc->get_log(), Catch::Matchers::ContainsSubstring(error_message));
-	}
-
-	TEST_CASE_METHOD(test_utils::runtime_fixture, "runtime logs errors on overlapping writes between instructions", "[runtime]") {
-		std::unique_ptr<celerity::test_utils::log_capture> lc;
-		{
-			distr_queue q;
-			const auto num_devices = runtime::get_instance().get_num_local_devices();
-			if(num_devices < 2) { SKIP("Test needs at least 2 devices"); }
-
-			lc = std::make_unique<celerity::test_utils::log_capture>();
-
-			buffer<int, 1> buf(1);
-			q.submit([&](handler& cgh) {
-				accessor acc(buf, cgh, celerity::access::all(), write_only, no_init);
-				cgh.parallel_for(range(num_devices), [=](item<1>) { (void)acc; });
-			});
-			q.slow_full_sync();
-		}
-
-		const auto error_message = "has overlapping writes on N0 in B0 {[0,0,0] - [1,1,1]}. Choose a non-overlapping range mapper for the write access or "
-		                           "constrain the split to make the access non-overlapping.";
-		CHECK_THAT(lc->get_log(), Catch::Matchers::ContainsSubstring(error_message));
-=======
 		const auto error_message =
 		    "declares a reading access on uninitialized B0 {[0,0,0] - [1,1,1]}. Make sure to construct the accessor with no_init if possible.";
 #if CELERITY_ACCESS_PATTERN_DIAGNOSTICS
@@ -1468,7 +1406,53 @@
 #else
 		CHECK_THAT(lc->get_log(), !Catch::Matchers::ContainsSubstring(error_message));
 #endif
->>>>>>> 1dd23d14
+	}
+
+	TEST_CASE_METHOD(test_utils::runtime_fixture, "runtime logs errors on overlapping writes between instructions", "[runtime]") {
+		std::unique_ptr<celerity::test_utils::log_capture> lc;
+		{
+			distr_queue q;
+			const auto num_devices = runtime::get_instance().get_num_local_devices();
+			if(num_devices < 2) { SKIP("Test needs at least 2 devices"); }
+
+			lc = std::make_unique<celerity::test_utils::log_capture>();
+
+			buffer<int, 1> buf(1);
+			q.submit([&](handler& cgh) {
+				accessor acc(buf, cgh, celerity::access::all(), write_only, no_init);
+				cgh.parallel_for(range(num_devices), [=](item<1>) { (void)acc; });
+			});
+			q.slow_full_sync();
+		}
+
+		const auto error_message = "has overlapping writes on N0 in B0 {[0,0,0] - [1,1,1]}. Choose a non-overlapping range mapper for the write access or "
+		                           "constrain the split to make the access non-overlapping.";
+		CHECK_THAT(lc->get_log(), Catch::Matchers::ContainsSubstring(error_message));
+	}
+
+	TEST_CASE_METHOD(test_utils::runtime_fixture, "runtime types throw when used from the wrong thread", "[runtime]") {
+		distr_queue q;
+		buffer<int, 1> buf(range<1>(1));
+		experimental::host_object<int> ho(42);
+
+		constexpr auto what = "Celerity runtime, distr_queue, handler, buffer and host_object types must only be constructed, used, and destroyed from the "
+		                      "application thread. Make sure that you did not accidentally capture one of these types in a host_task.";
+		std::thread([&] {
+			CHECK_THROWS_WITH((distr_queue{}), what);
+			CHECK_THROWS_WITH((buffer<int, 1>{range<1>{1}}), what);
+			CHECK_THROWS_WITH((experimental::host_object<int>{}), what);
+
+			CHECK_THROWS_WITH(q.submit([&](handler& cgh) { (void)cgh; }), what);
+			CHECK_THROWS_WITH(q.slow_full_sync(), what);
+			CHECK_THROWS_WITH(experimental::fence(q, buf), what);
+			CHECK_THROWS_WITH(experimental::fence(q, ho), what);
+
+			// We can't easily test whether `~distr_queue()` et al. throw, because that would require marking the entire stack of destructors noexcept(false)
+			// including the ~shared_ptr we use internally for reference semantics. Instead we verify that the runtime operations their trackers call throw.
+			CHECK_THROWS_WITH(detail::runtime::get_instance().destroy_queue(), what);
+			CHECK_THROWS_WITH(detail::runtime::get_instance().destroy_buffer(get_buffer_id(buf)), what);
+			CHECK_THROWS_WITH(detail::runtime::get_instance().destroy_host_object(get_host_object_id(ho)), what);
+		}).join();
 	}
 
 } // namespace detail
