--- conflicted
+++ resolved
@@ -137,23 +137,15 @@
 
 // these policies are equivalent to the ones used by `runtime` (except that we throw exceptions here for benchmark-debugging purposes)
 static constexpr task_manager::policy_set benchmark_task_manager_policy = {
-<<<<<<< HEAD
-    /* uninitialized_read_error */ CELERITY_ACCESS_PATTERN_DIAGNOSTICS ? error_policy::throw_exception : error_policy::ignore,
-};
-static constexpr distributed_graph_generator::policy_set benchmark_command_graph_generator_policy{
-    /* uninitialized_read_error */ error_policy::ignore, // uninitialized reads already detected by task manager
-    /* overlapping_write_error */ CELERITY_ACCESS_PATTERN_DIAGNOSTICS ? error_policy::throw_exception : error_policy::ignore,
-};
-static constexpr instruction_graph_generator::policy_set benchmark_instruction_graph_generator_policy{
-    /* uninitialized_read_error */ error_policy::ignore, // uninitialized reads already detected by task manager
-    /* overlapping_write_error */ CELERITY_ACCESS_PATTERN_DIAGNOSTICS ? error_policy::throw_exception : error_policy::ignore,
-=======
     /* uninitialized_read_error */ CELERITY_ACCESS_PATTERN_DIAGNOSTICS ? error_policy::panic : error_policy::ignore,
 };
 static constexpr distributed_graph_generator::policy_set benchmark_command_graph_generator_policy{
     /* uninitialized_read_error */ error_policy::ignore, // uninitialized reads already detected by task manager
     /* overlapping_write_error */ CELERITY_ACCESS_PATTERN_DIAGNOSTICS ? error_policy::panic : error_policy::ignore,
->>>>>>> f12ddf75
+};
+static constexpr instruction_graph_generator::policy_set benchmark_instruction_graph_generator_policy{
+    /* uninitialized_read_error */ error_policy::ignore, // uninitialized reads already detected by task manager
+    /* overlapping_write_error */ CELERITY_ACCESS_PATTERN_DIAGNOSTICS ? error_policy::panic : error_policy::ignore,
 };
 
 
@@ -174,17 +166,12 @@
 	}
 };
 
-<<<<<<< HEAD
+
 struct command_graph_generator_benchmark_context {
-=======
-
-struct graph_generator_benchmark_context {
->>>>>>> f12ddf75
 	const size_t num_nodes;
 	command_graph cdag;
 	task_recorder trec;
 	task_manager tm{num_nodes, nullptr, test_utils::print_graphs ? &trec : nullptr, benchmark_task_manager_policy};
-<<<<<<< HEAD
 	command_recorder crec;
 	distributed_graph_generator dggen{
 	    num_nodes, 0 /* local_nid */, cdag, tm, test_utils::print_graphs ? &crec : nullptr, benchmark_command_graph_generator_policy};
@@ -246,14 +233,6 @@
 	test_utils::mock_buffer_factory mbf{tm, dggen, iggen};
 
 	explicit instruction_graph_generator_benchmark_context(const size_t num_nodes, const size_t num_devices) : num_nodes(num_nodes), num_devices(num_devices) {
-=======
-	command_recorder crec{&tm};
-	distributed_graph_generator dggen{
-	    num_nodes, 0 /* local_nid */, cdag, tm, test_utils::print_graphs ? &crec : nullptr, benchmark_command_graph_generator_policy};
-	test_utils::mock_buffer_factory mbf{tm, dggen};
-
-	explicit graph_generator_benchmark_context(size_t num_nodes) : num_nodes{num_nodes} {
->>>>>>> f12ddf75
 		tm.register_task_callback([this](const task* tsk) {
 			for(const auto cmd : dggen.build_task(*tsk)) {
 				iggen.compile(*cmd);
@@ -353,26 +332,15 @@
 struct scheduler_benchmark_context {
 	const size_t num_nodes;
 	command_graph cdag;
-<<<<<<< HEAD
-	task_manager tm;
-	benchmark_scheduler schdlr;
-	test_utils::mock_buffer_factory mbf;
-
-	explicit scheduler_benchmark_context(restartable_thread& thrd, const size_t num_nodes, const size_t num_devices_per_node)
-	    : num_nodes(num_nodes), tm(num_nodes, nullptr, {}), schdlr(thrd, num_nodes, 0 /* local_nid */, make_system_info(num_devices_per_node), tm,
-	                                                            nullptr /* delegate */, nullptr /* crec */, nullptr /* irec */),
-	      mbf(tm, schdlr) //
-	{
-=======
 	task_manager tm{num_nodes, nullptr, {}, benchmark_task_manager_policy};
 	benchmark_scheduler schdlr;
 	test_utils::mock_buffer_factory mbf;
 
-	explicit scheduler_benchmark_context(restartable_thread& thrd, size_t num_nodes)
-	    : num_nodes{num_nodes}, schdlr{thrd, std::make_unique<distributed_graph_generator>(
-	                                             num_nodes, 0 /* local_nid */, cdag, tm, nullptr, benchmark_command_graph_generator_policy)},
-	      mbf{tm, schdlr} {
->>>>>>> f12ddf75
+	explicit scheduler_benchmark_context(restartable_thread& thrd, const size_t num_nodes, const size_t num_devices_per_node)
+	    : num_nodes(num_nodes), schdlr(thrd, num_nodes, 0 /* local_nid */, make_system_info(num_devices_per_node), tm, nullptr /* delegate */,
+	                                nullptr /* crec */, nullptr /* irec */),
+	      mbf(tm, schdlr) //
+	{
 		tm.register_task_callback([this](const task* tsk) { schdlr.notify_task_created(tsk); });
 	}
 
