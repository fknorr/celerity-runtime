--- conflicted
+++ resolved
@@ -64,10 +64,6 @@
 			m_command = {};
 			m_requirements = {};
 			return tid;
-		}
-
-		step name(const std::string& task_name) {
-			return chain<step>([task_name](handler& cgh) { debug::set_task_name(cgh, task_name); });
 		}
 
 		step name(const std::string& name) {
@@ -513,11 +509,7 @@
 	    : m_num_nodes(num_nodes), m_tm(num_nodes, nullptr /* host_queue */, &m_task_recorder, policy.tm) {
 		for(node_id nid = 0; nid < num_nodes; ++nid) {
 			m_cdags.emplace_back(std::make_unique<command_graph>());
-<<<<<<< HEAD
 			m_cmd_recorders.emplace_back(std::make_unique<command_recorder>());
-=======
-			m_cmd_recorders.emplace_back(std::make_unique<command_recorder>(&m_tm, nullptr));
->>>>>>> f12ddf75
 			m_dggens.emplace_back(std::make_unique<distributed_graph_generator>(num_nodes, nid, *m_cdags[nid], m_tm, m_cmd_recorders[nid].get(), policy.dggen));
 		}
 	}
@@ -535,11 +527,7 @@
 		const auto buf = test_utils::mock_buffer<Dims>(bid, size);
 		m_tm.create_buffer(bid, Dims, range_cast<3>(size), mark_as_host_initialized);
 		for(auto& dggen : m_dggens) {
-<<<<<<< HEAD
 			dggen->create_buffer(bid, Dims, range_cast<3>(size), mark_as_host_initialized);
-=======
-			dggen->add_buffer(bid, Dims, range_cast<3>(size), mark_as_host_initialized);
->>>>>>> f12ddf75
 		}
 		return buf;
 	}
