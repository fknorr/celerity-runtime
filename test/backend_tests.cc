#include <catch2/catch_template_test_macros.hpp>
#include <catch2/catch_test_macros.hpp>
#include <catch2/generators/catch_generators.hpp>
#include <catch2/generators/catch_generators_range.hpp>

#include "backend/backend.h"
#include "backend/queue.h"
#include "nd_memory.h"
#include "test_utils.h"

using namespace celerity;
using namespace celerity::detail;


enum class copy_direction { host_to_device, device_to_host, device_to_peer, device_to_itself };

template <>
struct Catch::StringMaker<copy_direction> {
	static std::string convert(const copy_direction value) {
		switch(value) {
		case copy_direction::host_to_device: return "host-to-device";
		case copy_direction::device_to_host: return "device-to-host";
		case copy_direction::device_to_peer: return "device-to-peer";
		case copy_direction::device_to_itself: return "device-to-itself";
		default: return "unknown";
		}
	}
};

template <>
struct Catch::StringMaker<backend::type> {
	static std::string convert(const backend::type value) { return std::string(backend::get_name(value)); }
};

TEMPLATE_TEST_CASE_SIG("backend_queue::nd_copy works correctly on all source- and destination layouts ", "[backend]", ((int Dims), Dims), 0, 1, 2, 3) {
	const auto backend = GENERATE(values({backend::type::generic, backend::type::cuda}));
	if(!backend_detail::is_enabled_v<backend::type::cuda>) SKIP("CUDA backend not available");
	CAPTURE(backend);

	// device discovery - we need at least one to run anything and two to run device-to-peer tests
	std::vector<backend::device_config> backend_devices;
	device_id next_did = 0;
	memory_id next_device_mid = first_device_memory_id;
	for(const auto& device : sycl::device::get_devices(sycl::info::device_type::gpu)) {
		if(backend == backend::type::generic || backend::get_effective_type(device) == backend) {
			backend_devices.push_back(backend::device_config{next_did++, next_device_mid++, device});
		}
	}
	if(backend_devices.empty()) { SKIP("No devices available for backend"); }

	// device_to_itself is used for buffer resizes, and device_to_peer for coherence (if the backend supports it)
	const auto direction =
	    GENERATE(values({copy_direction::host_to_device, copy_direction::device_to_host, copy_direction::device_to_peer, copy_direction::device_to_itself}));
	CAPTURE(direction);

	memory_id source_mid;
	memory_id dest_mid;
	switch(direction) {
	case copy_direction::host_to_device:
		source_mid = host_memory_id;
		dest_mid = backend_devices[0].native_memory;
		break;
	case copy_direction::device_to_host:
		source_mid = backend_devices[0].native_memory;
		dest_mid = host_memory_id;
		break;
	case copy_direction::device_to_itself:
		source_mid = backend_devices[0].native_memory;
		dest_mid = backend_devices[0].native_memory;
		break;
	case copy_direction::device_to_peer:
		if(backend_devices.size() < 2) SKIP("Not enough devices available to test peer-to-peer copy");
		if(!backend::enable_copy_between_peer_memories(backend_devices[0].sycl_device, backend_devices[1].sycl_device)) {
			SKIP("Peer-to-peer copy not supported by devices");
		}
		source_mid = backend_devices[0].native_memory;
		dest_mid = backend_devices[1].native_memory;
		break;
	default: assert(!"unreachable");
	}
<<<<<<< HEAD
	CAPTURE(source_mid, dest_mid);

	// generate random boundaries before and after copy range in every dimension
	int source_shift[3];
	int dest_shift[3];
	if constexpr(Dims > 0) { source_shift[0] = GENERATE(values({-2, 0, 2})), dest_shift[0] = GENERATE(values({-2, 0, 2})); }
	if constexpr(Dims > 1) { source_shift[1] = GENERATE(values({-2, 0, 2})), dest_shift[1] = GENERATE(values({-2, 0, 2})); }
	if constexpr(Dims > 2) { source_shift[2] = GENERATE(values({-2, 0, 2})), dest_shift[2] = GENERATE(values({-2, 0, 2})); }

	const auto copy_box = box<Dims>(test_utils::truncate_id<Dims>({2, 2, 2}), test_utils::truncate_range<Dims>({5, 6, 7}));
	CAPTURE(copy_box);

	box<Dims> source_box;
	box<Dims> dest_box;
	{
		id<Dims> source_min;
		id<Dims> source_max;
		id<Dims> dest_min;
		id<Dims> dest_max;
		for(int i = 0; i < Dims; ++i) {
			source_min[i] = std::max(0, source_shift[i]);
			source_max[i] = copy_box.get_max()[i] + std::max(0, -source_shift[i]);
			dest_min[i] = std::max(0, dest_shift[i]);
			dest_max[i] = copy_box.get_max()[i] + std::max(0, -dest_shift[i]);
		}
		source_box = box<Dims>(source_min, source_max);
		dest_box = box<Dims>(dest_min, dest_max);
=======
	default: {
		throw std::runtime_error("Unknown test type");
	}
>>>>>>> de657bb8
	}
	CAPTURE(source_box, dest_box);

	// generate the source pattern in user memory
	std::vector<int> source_template(source_box.get_area());
	std::iota(source_template.begin(), source_template.end(), 1);

	// reference is nd_copy_host (tested in nd_memory_tests)
	std::vector<int> expected_dest(dest_box.get_area());
	copy_region_host(source_template.data(), expected_dest.data(), box_cast<3>(source_box), box_cast<3>(dest_box), box_cast<3>(copy_box), sizeof(int));

	// use a helper SYCL queues to init allocations and copy between user and source/dest memories
	sycl::queue source_sycl_queue(backend_devices[0].sycl_device);
	sycl::queue dest_sycl_queue(backend_devices[direction == copy_direction::device_to_peer ? 1 : 0].sycl_device);

	const auto backend_queue = backend::make_queue(backend, backend_devices);

	const auto source_base = backend_queue->alloc(source_mid, source_box.get_area() * sizeof(int), alignof(int));
	source_sycl_queue.submit([&](sycl::handler& cgh) { cgh.memcpy(source_base, source_template.data(), source_template.size() * sizeof(int)); }).wait();

	const auto dest_base = backend_queue->alloc(dest_mid, dest_box.get_area() * sizeof(int), alignof(int));
	dest_sycl_queue.submit([&](sycl::handler& cgh) { cgh.memset(dest_base, 0, dest_box.get_area() * sizeof(int)); }).wait();

	const auto copy_event = backend_queue->copy_region(
	    source_mid, dest_mid, source_base, dest_base, box_cast<3>(source_box), box_cast<3>(dest_box), box_cast<3>(copy_box), sizeof(int));
	while(!copy_event.is_complete()) {} // busy-wait

	std::vector<int> actual_dest(dest_box.get_area());
	dest_sycl_queue.submit([&](sycl::handler& cgh) { cgh.memcpy(actual_dest.data(), dest_base, actual_dest.size() * sizeof(int)); }).wait();

	CHECK(actual_dest == expected_dest);

	backend_queue->free(source_mid, source_base);
	backend_queue->free(dest_mid, dest_base);
}<|MERGE_RESOLUTION|>--- conflicted
+++ resolved
@@ -76,9 +76,8 @@
 		source_mid = backend_devices[0].native_memory;
 		dest_mid = backend_devices[1].native_memory;
 		break;
-	default: assert(!"unreachable");
+	default: throw std::runtime_error("Unknown test type");
 	}
-<<<<<<< HEAD
 	CAPTURE(source_mid, dest_mid);
 
 	// generate random boundaries before and after copy range in every dimension
@@ -106,11 +105,6 @@
 		}
 		source_box = box<Dims>(source_min, source_max);
 		dest_box = box<Dims>(dest_min, dest_max);
-=======
-	default: {
-		throw std::runtime_error("Unknown test type");
-	}
->>>>>>> de657bb8
 	}
 	CAPTURE(source_box, dest_box);
 
