--- conflicted
+++ resolved
@@ -139,16 +139,11 @@
 	TEST_CASE("task_manager correctly handles host-initialized buffers", "[task_manager][task-graph]") {
 		using namespace cl::sycl::access;
 
-<<<<<<< HEAD
-		auto tt = test_utils::task_test_context{};
-		tt.tm.set_uninitialized_read_policy(error_policy::ignore); // we explicitly test reading from non_host_init_buf
-=======
 		// we explicitly test reading from non_host_init_buf
 		task_manager::policy_set tm_policy;
 		tm_policy.uninitialized_read_error = error_policy::ignore;
 
 		auto tt = test_utils::task_test_context(tm_policy);
->>>>>>> 1dd23d14
 		auto host_init_buf = tt.mbf.create_buffer(range<1>(128), true /* mark_as_host_initialized */);
 		auto non_host_init_buf = tt.mbf.create_buffer(range<1>(128), false /* mark_as_host_initialized */);
 		auto artificial_dependency_buf = tt.mbf.create_buffer(range<1>(1), false /* mark_as_host_initialized */);
@@ -233,11 +228,6 @@
 
 				const task_id tid_c =
 				    test_utils::add_compute_task<class UKN(task_c)>(tt.tm, [&](handler& cgh) { dispatch_get_access(buf, cgh, producer_mode, all()); });
-<<<<<<< HEAD
-=======
-				const bool pure_consumer = consumer_mode == mode::read;
-				const bool pure_producer = producer_mode == mode::discard_read_write || producer_mode == mode::discard_write;
->>>>>>> 1dd23d14
 				CHECK(has_dependency(tt.tm, tid_c, tid_b, pure_consumer || pure_producer ? dependency_kind::anti_dep : dependency_kind::true_dep));
 			}
 		}
@@ -733,17 +723,10 @@
 		SECTION("on a fully uninitialized buffer") {
 			auto buf = tt.mbf.create_buffer<1>({1});
 
-<<<<<<< HEAD
-			CHECK_THROWS_WITH(
-			    (test_utils::add_compute_task<class UKN(uninit_read)>(tt.tm, [&](handler& cgh) { buf.get_access<access_mode::read>(cgh, all{}); })),
-			    "Task declares a reading access on uninitialized buffer 0 region {[0,0,0] - [1,1,1]}. Make sure to construct the accessor with no_init if "
-			    "possible.");
-=======
 			CHECK_THROWS_WITH((test_utils::add_compute_task(
 			                      tt.tm, [&](handler& cgh) { debug::set_task_name(cgh, "uninit_read"), buf.get_access<access_mode::read>(cgh, all{}); })),
 			    "Task T1 \"uninit_read\" declares a reading access on uninitialized B0 {[0,0,0] - [1,1,1]}. Make sure to construct the accessor with "
 			    "no_init if possible.");
->>>>>>> 1dd23d14
 		}
 
 		SECTION("on a partially initialized buffer") {
@@ -752,17 +735,10 @@
 				buf.get_access<access_mode::discard_write>(cgh, fixed<2>({{0, 0}, {32, 32}}));
 			});
 
-<<<<<<< HEAD
-			CHECK_THROWS_WITH(
-			    (test_utils::add_compute_task<class UKN(uninit_read)>(tt.tm, [&](handler& cgh) { buf.get_access<access_mode::read>(cgh, all{}); })),
-			    "Task declares a reading access on uninitialized buffer 0 region {[0,32,0] - [32,64,1], [32,0,0] - [64,64,1]}. Make sure to construct the "
-			    "accessor with no_init if possible.");
-=======
 			CHECK_THROWS_WITH((test_utils::add_compute_task(
 			                      tt.tm, [&](handler& cgh) { debug::set_task_name(cgh, "uninit_read"), buf.get_access<access_mode::read>(cgh, all{}); })),
 			    "Task T2 \"uninit_read\" declares a reading access on uninitialized B0 {[0,32,0] - [32,64,1], [32,0,0] - [64,64,1]}. Make sure to construct "
 			    "the accessor with no_init if possible.");
->>>>>>> 1dd23d14
 		}
 	}
 
