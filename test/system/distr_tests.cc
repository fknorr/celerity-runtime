#include "../test_utils.h"

#include <algorithm>

#include <catch2/catch_template_test_macros.hpp>
#include <catch2/catch_test_macros.hpp>
#include <catch2/matchers/catch_matchers_string.hpp>
#include <libenvpp/env.hpp>

#include <mpi.h>

#include <celerity.h>

#include "../log_test_utils.h"

namespace celerity {
namespace detail {

	template <typename T>
	struct unknown_identity_maximum {
		T operator()(T a, T b) const { return a < b ? b : a; }
	};

	TEST_CASE_METHOD(test_utils::runtime_fixture, "simple reductions produce the expected results", "[reductions]") {
		size_t N = 1000;
		buffer<size_t, 1> sum_buf{{1}};
		buffer<size_t, 1> max_buf{{1}};

		distr_queue q;
		const auto initialize_to_identity = cl::sycl::property::reduction::initialize_to_identity{};

		q.submit([&](handler& cgh) {
			auto sum_r = reduction(sum_buf, cgh, cl::sycl::plus<size_t>{}, initialize_to_identity);
			auto max_r = reduction(max_buf, cgh, size_t{0}, unknown_identity_maximum<size_t>{}, initialize_to_identity);
			cgh.parallel_for<class UKN(kernel)>(range{N}, id{1}, sum_r, max_r, [=](celerity::item<1> item, auto& sum, auto& max) {
				sum += item.get_id(0);
				max.combine(item.get_id(0));
			});
		});

		q.submit([&](handler& cgh) {
			accessor sum_acc{sum_buf, cgh, celerity::access::all{}, celerity::read_only_host_task};
			accessor max_acc{max_buf, cgh, celerity::access::all{}, celerity::read_only_host_task};
			cgh.host_task(on_master_node, [=] {
				CHECK(sum_acc[0] == (N + 1) * (N / 2));
				CHECK(max_acc[0] == N);
			});
		});
	}

	// Regression test: The host -> device transfer previously caused an illegal nested sycl::queue::submit call which deadlocks
	// Distributed test, since the single-node case optimizes the reduction command away
	TEST_CASE_METHOD(test_utils::runtime_fixture, "reduction commands perform host -> device transfers if necessary", "[reductions]") {
		distr_queue q;

		// TODO skip for single-node single-device

		const int N = 1000;
		const int init = 42;
		buffer<int, 1> sum(&init, range{1});
		q.submit([&](handler& cgh) {
			cgh.parallel_for<class UKN(kernel)>(
			    range{N}, reduction(sum, cgh, cl::sycl::plus<int>{} /* don't initialize to identity */), [=](celerity::item<1> item, auto& sum) { sum += 1; });
		});

		q.submit([&](handler& cgh) {
			accessor acc{sum, cgh, celerity::access::all{}, celerity::read_only_host_task};
			cgh.host_task(on_master_node, [=] { CHECK(acc[0] == N + init); });
		});
	}

	TEST_CASE_METHOD(test_utils::runtime_fixture, "multiple chained reductions produce correct results", "[reductions]") {
		distr_queue q;

		const int N = 1000;

		buffer<int, 1> sum(range{1});
		q.submit([&](handler& cgh) {
			cgh.parallel_for<class UKN(kernel)>(range{N}, reduction(sum, cgh, cl::sycl::plus<int>{}, cl::sycl::property::reduction::initialize_to_identity{}),
			    [=](celerity::item<1> item, auto& sum) { sum += 1; });
		});

		q.submit([&](handler& cgh) {
			cgh.parallel_for<class UKN(kernel)>(range{N}, reduction(sum, cgh, cl::sycl::plus<int>{} /* include previous reduction result */),
			    [=](celerity::item<1> item, auto& sum) { sum += 2; });
		});

		q.submit([&](handler& cgh) {
			accessor acc{sum, cgh, celerity::access::all{}, celerity::read_only_host_task};
			cgh.host_task(on_master_node, [=] { CHECK(acc[0] == 3 * N); });
		});
	}

	TEST_CASE_METHOD(
	    test_utils::runtime_fixture, "subsequently requiring reduction results on different subsets of nodes produces correct data flow", "[reductions]") {
		distr_queue q;

		const int N = 1000;

		buffer<int, 1> sum(range{1});
		q.submit([&](handler& cgh) {
			cgh.parallel_for<class UKN(produce)>(range{N}, reduction(sum, cgh, cl::sycl::plus<int>{}, cl::sycl::property::reduction::initialize_to_identity{}),
			    [=](celerity::item<1> item, auto& sum) { sum += static_cast<int>(item.get_linear_id()); });
		});

		const int expected = (N - 1) * N / 2;

		q.submit([&](handler& cgh) {
			accessor acc{sum, cgh, celerity::access::all{}, celerity::read_only_host_task};
			cgh.host_task(on_master_node, [=] { CHECK(acc[0] == expected); });
		});

		q.submit([&](handler& cgh) {
			accessor acc{sum, cgh, celerity::access::all{}, celerity::read_only_host_task};
			cgh.host_task(experimental::collective, [=](experimental::collective_partition p) {
				INFO("Node " << p.get_node_index());
				CHECK(acc[0] == expected);
			});
		});
	}

	TEST_CASE_METHOD(
	    test_utils::runtime_fixture, "runtime-shutdown graph printing works in the presence of a finished reduction", "[reductions][print_graph][smoke-test]") {
		env::scoped_test_environment test_env(recording_enabled_env_setting);
		// init runtime early so the distr_queue ctor doesn't override the log level set by log_capture
		runtime::init(nullptr, nullptr);

		const bool is_node_0 = runtime::get_instance().get_local_nid() == 0; // runtime instance is gone after queue destruction
		test_utils::log_capture log_capture;

		{
			distr_queue q;
			buffer<int, 1> sum(range{1});
			q.submit([&](handler& cgh) {
				cgh.parallel_for<class UKN(produce)>(range{100},
				    reduction(sum, cgh, cl::sycl::plus<int>{}, cl::sycl::property::reduction::initialize_to_identity{}),
				    [](celerity::item<1> item, auto& sum) {});
			});
			q.submit([&](handler& cgh) {
				accessor acc{sum, cgh, celerity::access::all{}, celerity::read_only_host_task};
				cgh.host_task(on_master_node, [=] { (void)acc; });
			});
		} // shutdown runtime and print graph

		if(is_node_0) { // We log graphs only on node 0
			using Catch::Matchers::ContainsSubstring;
			const auto log = log_capture.get_log();
			CHECK_THAT(log, ContainsSubstring("digraph G{label=<Command Graph>"));
			CHECK_THAT(log, ContainsSubstring("(R1) <b>await push</b>"));
			CHECK_THAT(log, ContainsSubstring("<b>reduction</b> R1<br/> B0 {[0,0,0] - [1,1,1]}"));
		}
	}

	template <int Dims>
	class kernel_name_nd_geometry;

	// This should be a template, but the ComputeCpp compiler segfaults if DataT of a buffer is a template type
	struct geometry {
		struct {
			size_t group_linear_id = 0;
			range<3> group_range = zeros;
			id<3> local_id;
			size_t local_linear_id = 0;
			range<3> local_range = zeros;
			id<3> global_id;
			size_t global_linear_id = 0;
			range<3> global_range = zeros;
		} item;
		struct {
			id<3> group_id;
			size_t group_linear_id = 0;
			range<3> group_range = zeros;
			id<3> local_id;
			size_t local_linear_id = 0;
			range<3> local_range = zeros;
		} group;
	};

	template <int Dims>
	class dimension_runtime_fixture : public test_utils::runtime_fixture {};

	TEMPLATE_TEST_CASE_METHOD_SIG(
	    dimension_runtime_fixture, "nd_item and group return correct execution space geometry", "[item]", ((int Dims), Dims), 1, 2, 3) {
		distr_queue q;
		auto n = runtime::get_instance().get_num_nodes();

		// Note: We assume a local range size of 165 here, this may not be supported by all devices.

		const auto global_range = test_utils::truncate_range<Dims>({n * 4 * 3, 3 * 5, 2 * 11});
		const auto local_range = test_utils::truncate_range<Dims>({3, 5, 11});
		const auto group_range = global_range / local_range;
		const auto global_offset = test_utils::truncate_id<Dims>({47, 53, 59});

		buffer<geometry, Dims> geo(global_range);

		q.submit([&](handler& cgh) {
			accessor g{geo, cgh, celerity::access::one_to_one{}, write_only, no_init};
			cgh.parallel_for<kernel_name_nd_geometry<Dims>>(celerity::nd_range{global_range, local_range}, /* global_offset,*/ [=](nd_item<Dims> item) {
				auto group = item.get_group();
				g[item.get_global_id()] = geometry{//
				    {item.get_group_linear_id(), range_cast<3>(item.get_group_range()), id_cast<3>(item.get_local_id()), item.get_local_linear_id(),
				        range_cast<3>(item.get_local_range()), id_cast<3>(item.get_global_id()), item.get_global_linear_id(),
				        range_cast<3>(item.get_global_range())},
				    {id_cast<3>(group.get_group_id()), group.get_group_linear_id(), range_cast<3>(group.get_group_range()), id_cast<3>(group.get_local_id()),
				        group.get_local_linear_id(), range_cast<3>(group.get_local_range())}};
			});
		});

		q.submit([&](handler& cgh) {
			accessor g{geo, cgh, celerity::access::all{}, read_only_host_task};
			cgh.host_task(on_master_node, [=] {
				for(size_t global_linear_id = 0; global_linear_id < global_range.size(); ++global_linear_id) {
					id<Dims> global_id;
					{
						size_t relative = global_linear_id;
						for(int nd = 0; nd < Dims; ++nd) {
							int d = Dims - 1 - nd;
							global_id[d] = relative % global_range[d];
							relative /= global_range[d];
						}
					}
					auto group_id = global_id / local_range;
					auto local_id = global_id % local_range;
					auto local_linear_id = get_linear_index(local_range, local_id);
					auto group_linear_id = get_linear_index(group_range, group_id);

					REQUIRE_LOOP(g[global_id].item.group_linear_id == group_linear_id);
					REQUIRE_LOOP(range_cast<Dims>(g[global_id].item.group_range) == group_range);
					REQUIRE_LOOP(id_cast<Dims>(g[global_id].item.local_id) == local_id);
					REQUIRE_LOOP(g[global_id].item.local_linear_id == local_linear_id);
					REQUIRE_LOOP(range_cast<Dims>(g[global_id].item.local_range) == local_range);
					REQUIRE_LOOP(id_cast<Dims>(g[global_id].item.global_id) == global_id);
					REQUIRE_LOOP(g[global_id].item.global_linear_id == global_linear_id);
					REQUIRE_LOOP(range_cast<Dims>(g[global_id].item.global_range) == global_range);
					REQUIRE_LOOP(id_cast<Dims>(g[global_id].group.group_id) == group_id);
					REQUIRE_LOOP(g[global_id].group.group_linear_id == group_linear_id);
					REQUIRE_LOOP(range_cast<Dims>(g[global_id].group.group_range) == group_range);
					REQUIRE_LOOP(id_cast<Dims>(g[global_id].group.local_id) == local_id);
					REQUIRE_LOOP(g[global_id].group.local_linear_id == local_linear_id);
					REQUIRE_LOOP(range_cast<Dims>(g[global_id].group.local_range) == local_range);
				}
			});
		});
	}

	TEST_CASE_METHOD(test_utils::runtime_fixture, "generating same task graph on different nodes", "[task-graph]") {
		env::scoped_test_environment tenv(recording_enabled_env_setting);
		distr_queue q;
		REQUIRE(runtime::get_instance().get_num_nodes() > 1);

		constexpr int N = 1000;

		buffer<int, 1> buff_a(N);
		q.submit([&](handler& cgh) {
			accessor write_a{buff_a, cgh, celerity::access::one_to_one{}, celerity::write_only, celerity::no_init};
			cgh.parallel_for<class UKN(write_a)>(range<1>{N}, [=](celerity::item<1> item) { (void)write_a; });
		});

		buffer<int, 1> buff_b(N);
		q.submit([&](handler& cgh) {
			accessor write_b{buff_b, cgh, celerity::access::one_to_one{}, celerity::write_only, celerity::no_init};
			cgh.parallel_for<class UKN(write_b)>(range<1>{N}, [=](celerity::item<1> item) { (void)write_b; });
		});

		q.submit([&](handler& cgh) {
			accessor read_write_a{buff_a, cgh, celerity::access::one_to_one{}, celerity::read_write};
			cgh.parallel_for<class UKN(read_write_a)>(range<1>{N}, [=](celerity::item<1> item) { (void)read_write_a; });
		});

		q.submit([&](handler& cgh) {
			accessor read_write_a{buff_a, cgh, celerity::access::one_to_one{}, celerity::read_write};
			accessor read_write_b{buff_b, cgh, celerity::access::one_to_one{}, celerity::read_write};
			cgh.parallel_for<class UKN(read_write_a_b)>(range<1>{N}, [=](celerity::item<1> item) {
				(void)read_write_a;
				(void)read_write_b;
			});
		});

		q.submit([&](handler& cgh) {
			accessor write_a{buff_a, cgh, celerity::access::one_to_one{}, celerity::write_only, celerity::no_init};
			cgh.parallel_for<class UKN(write_a_again)>(range<1>{N}, [=](celerity::item<1> item) { (void)write_a; });
		});

		q.slow_full_sync();

		int global_rank;
		MPI_Comm_rank(MPI_COMM_WORLD, &global_rank);

		MPI_Group world_group;
		MPI_Comm_group(MPI_COMM_WORLD, &world_group);

		MPI_Comm test_communicator;
		MPI_Comm_create(MPI_COMM_WORLD, world_group, &test_communicator);

		const auto graph_str = runtime_testspy::print_task_graph(runtime::get_instance());
		const int graph_str_length = static_cast<int>(graph_str.length());
		REQUIRE(graph_str_length > 0);

		if(global_rank == 1) {
			MPI_Send(&graph_str_length, 1, MPI_INT, 0, 0, test_communicator);
			MPI_Send(graph_str.c_str(), graph_str_length, MPI_BYTE, 0, 0, test_communicator);
		} else if(global_rank == 0) {
			int rec_graph_str_length = 0;
			MPI_Recv(&rec_graph_str_length, 1, MPI_INT, 1, 0, test_communicator, MPI_STATUS_IGNORE);
			CHECK(rec_graph_str_length == graph_str_length);
			std::string received_graph(rec_graph_str_length, 'X');
			MPI_Recv(received_graph.data(), rec_graph_str_length, MPI_BYTE, 1, 0, test_communicator, MPI_STATUS_IGNORE);
			CHECK(received_graph == graph_str);
		}
	}

	TEST_CASE_METHOD(test_utils::runtime_fixture, "nodes do not receive commands for empty chunks", "[command-graph]") {
		distr_queue q;
		auto n = runtime::get_instance().get_num_nodes();
		REQUIRE(n > 1);

		buffer<float, 2> buf{{1, 100}};

		const auto chunk_check_rm = [buf_range = buf.get_range()](const chunk<2>& chnk) {
			CHECK(chnk.range == buf_range);
			return celerity::access::one_to_one{}(chnk);
		};

		q.submit([&](handler& cgh) {
			accessor acc{buf, cgh, chunk_check_rm, write_only, no_init};
			// The kernel has a size of 1 in dimension 0, so it will not be split into
			// more than one chunk (assuming current naive split behavior).
			cgh.parallel_for<class UKN(kernel)>(buf.get_range(), [=](item<2> it) { acc[it] = 0; });
		});
	}

	TEST_CASE_METHOD(test_utils::runtime_fixture, "fences transfer data correctly between nodes", "[fence]") {
		buffer<int, 3> buf{{5, 4, 7}}; // Use an oddly-sized buffer to test the buffer subrange extraction logic
		experimental::host_object<int> obj;

		distr_queue q;
		q.submit([&](handler& cgh) {
			experimental::side_effect eff{obj, cgh};
			cgh.host_task(experimental::collective, [=](experimental::collective_partition p) { *eff = static_cast<int>(p.get_node_index()); });
		});
		q.submit([&](handler& cgh) {
			accessor acc{buf, cgh, celerity::access::all{}, write_only_host_task, no_init};
			cgh.host_task(on_master_node, [=] { acc[{1, 2, 3}] = 42; });
		});

		const auto gathered_from_master = q.fence(buf, subrange<3>({1, 2, 3}, {1, 1, 1})).get();
		const auto host_rank = q.fence(obj).get();

		REQUIRE(gathered_from_master.get_range() == range<3>{1, 1, 1});
		CHECK(gathered_from_master[0][0][0] == 42);

		int global_rank = -1;
		MPI_Comm_rank(MPI_COMM_WORLD, &global_rank);
		CHECK(host_rank == global_rank);
	}

	TEST_CASE_METHOD(test_utils::runtime_fixture, "command graph can be collected across distributed nodes", "[print_graph]") {
		env::scoped_test_environment tenv(recording_enabled_env_setting);

		int global_size = 0;
		MPI_Comm_size(MPI_COMM_WORLD, &global_size);
		if(global_size != 2) { SKIP("can only perform this test when invoked for exactly 2 participating nodes"); }

		distr_queue q;
		celerity::range<2> range(16, 16);
		celerity::buffer<float, 2> buff_a(range);

		// set small horizon step size so that we do not need to generate a very large graph to test this functionality
		auto& tm = celerity::detail::runtime::get_instance().get_task_manager();
		tm.set_horizon_step(1);

		q.submit([&](handler& cgh) {
			celerity::accessor acc_a{buff_a, cgh, celerity::access::one_to_one{}, celerity::write_only, celerity::no_init};
			cgh.parallel_for(range, [=](item<2> item) { (void)acc_a; });
		});

		q.submit([&](handler& cgh) {
			celerity::accessor acc_a{buff_a, cgh, celerity::access::one_to_one{}, celerity::read_write};
			cgh.parallel_for(range, [=](item<2> item) { (void)acc_a; });
		});

		q.slow_full_sync();

		const auto dot = celerity::detail::runtime::get_instance().gather_command_graph();

		// only check on master node, since that is where the graph is gathered
		int global_rank = 0;
		MPI_Comm_rank(MPI_COMM_WORLD, &global_rank);
		if(global_rank == 0) {
			// Smoke test: It is valid for the dot output to change with updates to graph generation. If this test fails, verify that the printed graphs are
			// sane and complete, and if so, replace the `expected` values with the new dot graph.
			const std::string expected =
<<<<<<< HEAD
			    "digraph G{label=<Command Graph>;pad=0.2;subgraph cluster_id_0_0{label=<<font color=\"#606060\">T0 "
			    "(epoch)</font>>;color=darkgray;id_0_0[label=<C0 on N0<br/><b>epoch</b>> fontcolor=black shape=box];}subgraph cluster_id_0_1{label=<<font "
			    "color=\"#606060\">T1 (device-compute)</font>>;color=darkgray;id_0_1[label=<C1 on N0<br/><b>execution</b> [0,0,0] + "
			    "[8,16,1]<br/><i>discard_write</i> B0 {[0,0,0] - [8,16,1]}> fontcolor=black shape=box];}subgraph cluster_id_0_2{label=<<font "
			    "color=\"#606060\">T2 (horizon)</font>>;color=darkgray;id_0_2[label=<C2 on N0<br/><b>horizon</b>> fontcolor=black shape=box];}subgraph "
			    "cluster_id_0_3{label=<<font color=\"#606060\">T3 (device-compute)</font>>;color=darkgray;id_0_3[label=<C3 on N0<br/><b>execution</b> [0,0,0] "
			    "+ [8,16,1]<br/><i>read_write</i> B0 {[0,0,0] - [8,16,1]}> fontcolor=black shape=box];}subgraph cluster_id_0_4{label=<<font "
			    "color=\"#606060\">T4 (horizon)</font>>;color=darkgray;id_0_4[label=<C4 on N0<br/><b>horizon</b>> fontcolor=black shape=box];}subgraph "
			    "cluster_id_0_5{label=<<font color=\"#606060\">T5 (epoch)</font>>;color=darkgray;id_0_5[label=<C5 on N0<br/><b>epoch</b> (barrier)> "
			    "fontcolor=black "
=======
			    "digraph G{label=\"Command Graph\" subgraph cluster_id_0_0{label=<<font color=\"#606060\">T0 (epoch)</font>>;color=darkgray;id_0_0[label=<C0 "
			    "on N0<br/><b>epoch</b>> fontcolor=black shape=box];}subgraph cluster_id_0_1{label=<<font color=\"#606060\">T1 "
			    "(device-compute)</font>>;color=darkgray;id_0_1[label=<C1 on N0<br/><b>execution</b> [0,0,0] + [8,16,1]<br/><i>discard_write</i> B0 {[0,0,0] - "
			    "[8,16,1]}> fontcolor=black shape=box];}subgraph cluster_id_0_2{label=<<font color=\"#606060\">T2 "
			    "(horizon)</font>>;color=darkgray;id_0_2[label=<C2 on N0<br/><b>horizon</b>> fontcolor=black shape=box];}subgraph cluster_id_0_3{label=<<font "
			    "color=\"#606060\">T3 (device-compute)</font>>;color=darkgray;id_0_3[label=<C3 on N0<br/><b>execution</b> [0,0,0] + "
			    "[8,16,1]<br/><i>read_write</i> B0 {[0,0,0] - [8,16,1]}> fontcolor=black shape=box];}subgraph cluster_id_0_4{label=<<font color=\"#606060\">T4 "
			    "(horizon)</font>>;color=darkgray;id_0_4[label=<C4 on N0<br/><b>horizon</b>> fontcolor=black shape=box];}subgraph cluster_id_0_5{label=<<font "
			    "color=\"#606060\">T5 (epoch)</font>>;color=darkgray;id_0_5[label=<C5 on N0<br/><b>epoch</b> (barrier)> fontcolor=black "
>>>>>>> f12ddf75
			    "shape=box];}id_0_0->id_0_1[color=orchid];id_0_1->id_0_2[color=orange];id_0_1->id_0_3[];id_0_3->id_0_4[color=orange];id_0_2->id_0_4[color="
			    "orange];id_0_4->id_0_5[color=orange];subgraph cluster_id_1_0{label=<<font color=\"#606060\">T0 "
			    "(epoch)</font>>;color=darkgray;id_1_0[label=<C0 on N1<br/><b>epoch</b>> fontcolor=crimson shape=box];}subgraph cluster_id_1_1{label=<<font "
			    "color=\"#606060\">T1 (device-compute)</font>>;color=darkgray;id_1_1[label=<C1 on N1<br/><b>execution</b> [8,0,0] + "
			    "[8,16,1]<br/><i>discard_write</i> B0 {[8,0,0] - [16,16,1]}> fontcolor=crimson shape=box];}subgraph cluster_id_1_2{label=<<font "
			    "color=\"#606060\">T2 (horizon)</font>>;color=darkgray;id_1_2[label=<C2 on N1<br/><b>horizon</b>> fontcolor=crimson shape=box];}subgraph "
			    "cluster_id_1_3{label=<<font color=\"#606060\">T3 (device-compute)</font>>;color=darkgray;id_1_3[label=<C3 on N1<br/><b>execution</b> [8,0,0] "
			    "+ [8,16,1]<br/><i>read_write</i> B0 {[8,0,0] - [16,16,1]}> fontcolor=crimson shape=box];}subgraph cluster_id_1_4{label=<<font "
			    "color=\"#606060\">T4 (horizon)</font>>;color=darkgray;id_1_4[label=<C4 on N1<br/><b>horizon</b>> fontcolor=crimson shape=box];}subgraph "
			    "cluster_id_1_5{label=<<font color=\"#606060\">T5 (epoch)</font>>;color=darkgray;id_1_5[label=<C5 on N1<br/><b>epoch</b> (barrier)> "
			    "fontcolor=crimson "
			    "shape=box];}id_1_0->id_1_1[color=orchid];id_1_1->id_1_2[color=orange];id_1_1->id_1_3[];id_1_3->id_1_4[color=orange];id_1_2->id_1_4[color="
			    "orange];id_1_4->id_1_5[color=orange];}";

			CHECK(dot == expected);
			if(dot != expected) { fmt::print("\n{}:\n\ngot:\n\n{}\n\nexpected:\n\n{}\n\n", Catch::getResultCapture().getCurrentTestName(), dot, expected); }
<<<<<<< HEAD
		}
	}

	TEST_CASE_METHOD(test_utils::runtime_fixture, "runtime logs errors on overlapping writes between commands iff access pattern diagnostics are enabled",
	    "[runtime][diagnostics]") //
	{
		std::unique_ptr<celerity::test_utils::log_capture> lc;
		{
			distr_queue q;
			const auto num_nodes = runtime::get_instance().get_num_nodes();
			if(num_nodes < 2) { SKIP("Test needs at least 2 participating nodes"); }

			lc = std::make_unique<celerity::test_utils::log_capture>();

			buffer<int, 1> buf(1);

			SECTION("in distributed device kernels") {
				q.submit([&](handler& cgh) {
					accessor acc(buf, cgh, celerity::access::all(), write_only, no_init);
					cgh.parallel_for(range(num_nodes), [=](item<1>) { (void)acc; });
				});
			}

			SECTION("in collective host tasks") {
				q.submit([&](handler& cgh) {
					accessor acc(buf, cgh, celerity::access::all(), write_only_host_task, no_init);
					cgh.host_task(celerity::experimental::collective, [=](experimental::collective_partition) { (void)acc; });
				});
			}

			q.slow_full_sync();
=======
>>>>>>> f12ddf75
		}

		const auto error_message = "has overlapping writes between multiple nodes in B0 {[0,0,0] - [1,1,1]}. Choose a non-overlapping range mapper for the "
		                           "write access or constrain the split to make the access non-overlapping.";
#if CELERITY_ACCESS_PATTERN_DIAGNOSTICS
		CHECK_THAT(lc->get_log(), Catch::Matchers::ContainsSubstring(error_message));
#else
		CHECK_THAT(lc->get_log(), !Catch::Matchers::ContainsSubstring(error_message));
#endif
	}

	TEST_CASE_METHOD(test_utils::runtime_fixture, "runtime logs errors on overlapping writes between commands iff access pattern diagnostics are enabled",
	    "[runtime][diagnostics]") //
	{
		std::unique_ptr<celerity::test_utils::log_capture> lc;
		{
			distr_queue q;
			const auto num_nodes = runtime::get_instance().get_num_nodes();
			if(num_nodes < 2) { SKIP("Test needs at least 2 participating nodes"); }

			lc = std::make_unique<celerity::test_utils::log_capture>();

			buffer<int, 1> buf(1);

			SECTION("in distributed device kernels") {
				q.submit([&](handler& cgh) {
					accessor acc(buf, cgh, celerity::access::all(), write_only, no_init);
					cgh.parallel_for(range(num_nodes), [=](item<1>) { (void)acc; });
				});
			}

			SECTION("in collective host tasks") {
				q.submit([&](handler& cgh) {
					accessor acc(buf, cgh, celerity::access::all(), write_only_host_task, no_init);
					cgh.host_task(celerity::experimental::collective, [=](experimental::collective_partition) { (void)acc; });
				});
			}

			q.slow_full_sync();
		}

		const auto error_message = "has overlapping writes between multiple nodes in B0 {[0,0,0] - [1,1,1]}. Choose a non-overlapping range mapper for the "
		                           "write access or constrain the split to make the access non-overlapping.";
#if CELERITY_ACCESS_PATTERN_DIAGNOSTICS
		CHECK_THAT(lc->get_log(), Catch::Matchers::ContainsSubstring(error_message));
#else
		CHECK_THAT(lc->get_log(), !Catch::Matchers::ContainsSubstring(error_message));
#endif
	}

} // namespace detail
} // namespace celerity<|MERGE_RESOLUTION|>--- conflicted
+++ resolved
@@ -390,7 +390,6 @@
 			// Smoke test: It is valid for the dot output to change with updates to graph generation. If this test fails, verify that the printed graphs are
 			// sane and complete, and if so, replace the `expected` values with the new dot graph.
 			const std::string expected =
-<<<<<<< HEAD
 			    "digraph G{label=<Command Graph>;pad=0.2;subgraph cluster_id_0_0{label=<<font color=\"#606060\">T0 "
 			    "(epoch)</font>>;color=darkgray;id_0_0[label=<C0 on N0<br/><b>epoch</b>> fontcolor=black shape=box];}subgraph cluster_id_0_1{label=<<font "
 			    "color=\"#606060\">T1 (device-compute)</font>>;color=darkgray;id_0_1[label=<C1 on N0<br/><b>execution</b> [0,0,0] + "
@@ -401,17 +400,6 @@
 			    "color=\"#606060\">T4 (horizon)</font>>;color=darkgray;id_0_4[label=<C4 on N0<br/><b>horizon</b>> fontcolor=black shape=box];}subgraph "
 			    "cluster_id_0_5{label=<<font color=\"#606060\">T5 (epoch)</font>>;color=darkgray;id_0_5[label=<C5 on N0<br/><b>epoch</b> (barrier)> "
 			    "fontcolor=black "
-=======
-			    "digraph G{label=\"Command Graph\" subgraph cluster_id_0_0{label=<<font color=\"#606060\">T0 (epoch)</font>>;color=darkgray;id_0_0[label=<C0 "
-			    "on N0<br/><b>epoch</b>> fontcolor=black shape=box];}subgraph cluster_id_0_1{label=<<font color=\"#606060\">T1 "
-			    "(device-compute)</font>>;color=darkgray;id_0_1[label=<C1 on N0<br/><b>execution</b> [0,0,0] + [8,16,1]<br/><i>discard_write</i> B0 {[0,0,0] - "
-			    "[8,16,1]}> fontcolor=black shape=box];}subgraph cluster_id_0_2{label=<<font color=\"#606060\">T2 "
-			    "(horizon)</font>>;color=darkgray;id_0_2[label=<C2 on N0<br/><b>horizon</b>> fontcolor=black shape=box];}subgraph cluster_id_0_3{label=<<font "
-			    "color=\"#606060\">T3 (device-compute)</font>>;color=darkgray;id_0_3[label=<C3 on N0<br/><b>execution</b> [0,0,0] + "
-			    "[8,16,1]<br/><i>read_write</i> B0 {[0,0,0] - [8,16,1]}> fontcolor=black shape=box];}subgraph cluster_id_0_4{label=<<font color=\"#606060\">T4 "
-			    "(horizon)</font>>;color=darkgray;id_0_4[label=<C4 on N0<br/><b>horizon</b>> fontcolor=black shape=box];}subgraph cluster_id_0_5{label=<<font "
-			    "color=\"#606060\">T5 (epoch)</font>>;color=darkgray;id_0_5[label=<C5 on N0<br/><b>epoch</b> (barrier)> fontcolor=black "
->>>>>>> f12ddf75
 			    "shape=box];}id_0_0->id_0_1[color=orchid];id_0_1->id_0_2[color=orange];id_0_1->id_0_3[];id_0_3->id_0_4[color=orange];id_0_2->id_0_4[color="
 			    "orange];id_0_4->id_0_5[color=orange];subgraph cluster_id_1_0{label=<<font color=\"#606060\">T0 "
 			    "(epoch)</font>>;color=darkgray;id_1_0[label=<C0 on N1<br/><b>epoch</b>> fontcolor=crimson shape=box];}subgraph cluster_id_1_1{label=<<font "
@@ -428,7 +416,6 @@
 
 			CHECK(dot == expected);
 			if(dot != expected) { fmt::print("\n{}:\n\ngot:\n\n{}\n\nexpected:\n\n{}\n\n", Catch::getResultCapture().getCurrentTestName(), dot, expected); }
-<<<<<<< HEAD
 		}
 	}
 
@@ -460,8 +447,6 @@
 			}
 
 			q.slow_full_sync();
-=======
->>>>>>> f12ddf75
 		}
 
 		const auto error_message = "has overlapping writes between multiple nodes in B0 {[0,0,0] - [1,1,1]}. Choose a non-overlapping range mapper for the "
