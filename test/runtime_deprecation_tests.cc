--- conflicted
+++ resolved
@@ -30,17 +30,8 @@
 		});
 		q.submit([= /* capture by value */](handler& cgh) {
 			accessor acc{buf, cgh, celerity::access::one_to_one{}, celerity::read_only};
-<<<<<<< HEAD
-			auto red = reduction(reduction_buf, cgh, sycl::plus<size_t>{}, celerity::property::reduction::initialize_to_identity{});
-			cgh.parallel_for(range<1>{32}, red, [=](item<1>, auto&) { (void)acc; });
-=======
-#if CELERITY_FEATURE_SCALAR_REDUCTIONS
 			cgh.parallel_for(range<1>(32), reduction(reduction_buf, cgh, std::plus<size_t>{}, property::reduction::initialize_to_identity{}),
 			    [=](item<1>, auto&) { (void)acc; });
-#else
-			cgh.parallel_for(range<1>(32), [=](item<1>) { (void)acc; });
-#endif
->>>>>>> de657bb8
 		});
 		q.slow_full_sync(); // `my_int` must not go out of scope before host task finishes executing
 		CHECK(my_int == 42);
