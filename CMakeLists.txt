cmake_minimum_required(VERSION 3.13)

if (CMAKE_CURRENT_BINARY_DIR STREQUAL CMAKE_CURRENT_SOURCE_DIR)
  message(FATAL_ERROR "Celerity does not support in-source builds.\nPlease use a dedicated build directory and remove ${CMAKE_CURRENT_BINARY_DIR}/CMakeCache.txt and ${CMAKE_CURRENT_BINARY_DIR}/CMakeFiles")
endif()

file(STRINGS "VERSION" Celerity_VERSION)
string(REGEX MATCH "^([0-9]+)\\.([0-9]+)\\.([0-9]+)" _ "${Celerity_VERSION}")
set(CELERITY_VERSION_MAJOR ${CMAKE_MATCH_1})
set(CELERITY_VERSION_MINOR ${CMAKE_MATCH_2})
set(CELERITY_VERSION_PATCH ${CMAKE_MATCH_3})
message(VERBOSE "Celerity version is ${CELERITY_VERSION_MAJOR}.${CELERITY_VERSION_MINOR}.${CELERITY_VERSION_PATCH}")

project(celerity_runtime VERSION ${Celerity_VERSION} LANGUAGES CXX)
set_property(GLOBAL PROPERTY USE_FOLDERS ON)
set(CMAKE_EXPORT_COMPILE_COMMANDS ON)

if (CMAKE_BUILD_TYPE STREQUAL "Debug")
  set(DEFAULT_ENABLE_DEBUG_CHECKS ON)
else()
  set(DEFAULT_ENABLE_DEBUG_CHECKS OFF)
endif()

option(CELERITY_ACCESS_PATTERN_DIAGNOSTICS "Diagnose uninitialized reads and overlapping writes" ${DEFAULT_ENABLE_DEBUG_CHECKS})
option(CELERITY_ACCESSOR_BOUNDARY_CHECK "Enable accessor boundary check" ${DEFAULT_ENABLE_DEBUG_CHECKS})

if(CELERITY_ACCESSOR_BOUNDARY_CHECK AND NOT (CMAKE_BUILD_TYPE STREQUAL "Debug"))
  message(STATUS "Accessor boundary check enabled - this will impact kernel performance")
endif()

set(CELERITY_CMAKE_DIR "${PROJECT_SOURCE_DIR}/cmake")
set(CMAKE_MODULE_PATH "${CMAKE_MODULE_PATH}" "${CELERITY_CMAKE_DIR}")
find_package(MPI 2.0 REQUIRED)
find_package(Threads REQUIRED)

set(CELERITY_SYCL_IMPL "OFF" CACHE STRING "hipSYCL|DPC++|SimSYCL")

include("${CELERITY_CMAKE_DIR}/TestDPCXX.cmake")
test_cxx_compiler_is_dpcpp(CXX_COMPILER_IS_DPCPP)
if(CXX_COMPILER_IS_DPCPP)
  message(STATUS "CXX compiler at ${CMAKE_CXX_COMPILER} detected as DPC++")
endif()

# Find SYCL implementation.
if(CELERITY_SYCL_IMPL STREQUAL "hipSYCL")
  find_package(hipSYCL CONFIG REQUIRED)
elseif(CELERITY_SYCL_IMPL STREQUAL "DPC++")
  if(NOT CXX_COMPILER_IS_DPCPP)
    message(FATAL_ERROR "CELERITY_SYCL_IMPL set to DPC++, but CXX compiler at ${CMAKE_CXX_COMPILER} is not DPC++")
  endif()
elseif(CELERITY_SYCL_IMPL STREQUAL "SimSYCL")
  find_package(SimSYCL CONFIG REQUIRED)
elseif(NOT "${CELERITY_SYCL_IMPL}x" STREQUAL "OFFx")
  message(FATAL_ERROR "Invalid SYCL implementation ${CELERITY_SYCL_IMPL} specified")
else()
  if(CXX_COMPILER_IS_DPCPP)
    list(APPEND AVAILABLE_SYCL_IMPLS DPC++)
  endif()

  find_package(hipSYCL QUIET CONFIG)
  if(hipSYCL_FOUND)
    message(STATUS "Found hipSYCL: ${hipSYCL_DIR}")
    list(APPEND AVAILABLE_SYCL_IMPLS hipSYCL)
  endif()

  find_package(SimSYCL QUIET CONFIG)
  if(SimSYCL_FOUND)
    message(STATUS "Found SimSYCL: ${SimSYCL_DIR}")
    list(APPEND AVAILABLE_SYCL_IMPLS SimSYCL)
  endif()

  list(LENGTH AVAILABLE_SYCL_IMPLS NUM_AVAILABLE_SYCL_IMPLS)
  if(NUM_AVAILABLE_SYCL_IMPLS EQUAL 0)
    message(FATAL_ERROR "No SYCL implementation found. You might need to add an install path for hipSYCL "
    "or SimSYCL to CMAKE_PREFIX_PATH.")
  elseif(NUM_AVAILABLE_SYCL_IMPLS GREATER 1)
    list(JOIN AVAILABLE_SYCL_IMPLS " and " AVAILABLE_SYCL_IMPLS_STR)
    message(FATAL_ERROR "More than one SYCL implementation available: Found ${AVAILABLE_SYCL_IMPLS_STR}. "
      "Please choose one implementation using -DCELERITY_SYCL_IMPL=hipSYCL|DPC++|SimSYCL.")
  else()
    set(CELERITY_SYCL_IMPL "${AVAILABLE_SYCL_IMPLS}")
    message(STATUS "Automatically choosing ${CELERITY_SYCL_IMPL} because it is the only SYCL implementation available")
  endif()
endif()

set(CELERITY_DPCPP_TARGETS "spir64" CACHE STRING "Intel DPC++ targets")
if(CELERITY_SYCL_IMPL STREQUAL "DPC++")
  message(STATUS "DPC++ will target ${CELERITY_DPCPP_TARGETS}")
endif()

if(WIN32)
  list(APPEND CELERITY_CXX_FLAGS -D_CRT_SECURE_NO_WARNINGS)
endif()

<<<<<<< HEAD
=======
if(CELERITY_SYCL_IMPL STREQUAL hipSYCL)
  macro(test_hipsycl_feature VAR NAME FEATURE)
    try_compile("${VAR}"
      "${PROJECT_BINARY_DIR}/hipsycl_feature_test" # bindir
      "${PROJECT_SOURCE_DIR}/cmake/hipsycl_feature_test" # srcdir
      hipsycl_test # projectName
      "${NAME}" # targetName
      CMAKE_FLAGS "-DhipSYCL_DIR=${hipSYCL_DIR}"
    )
    if("${${VAR}}")
      message(STATUS "hipSYCL supports ${FEATURE}")
    else()
      message(STATUS "hipSYCL does NOT support ${FEATURE}")
    endif()
  endmacro()
  test_hipsycl_feature(HIPSYCL_SUPPORTS_SYCL_2020_REDUCTIONS hipsycl_reduction_test "SYCL 2020 reductions")
endif()

if(CELERITY_SYCL_IMPL STREQUAL hipSYCL AND HIPSYCL_SUPPORTS_SYCL_2020_REDUCTIONS)
  set(CELERITY_FEATURE_SCALAR_REDUCTIONS ON)
elseif(CELERITY_SYCL_IMPL STREQUAL "DPC++" OR CELERITY_SYCL_IMPL STREQUAL "SimSYCL")
  set(CELERITY_FEATURE_SCALAR_REDUCTIONS ON)
else()
  set(CELERITY_FEATURE_SCALAR_REDUCTIONS OFF)
endif()

if(CELERITY_SYCL_IMPL STREQUAL SimSYCL)
  set(CELERITY_CXX_STANDARD 20)
else()
  set(CELERITY_CXX_STANDARD 17)
endif()

>>>>>>> de657bb8
set(CELERITY_RUNTIME_LIBRARY celerity_runtime)
include("${CMAKE_CURRENT_LIST_DIR}/cmake/AddToTarget.cmake")

if(NOT CMAKE_BUILD_TYPE)
  set(CMAKE_BUILD_TYPE "Release" CACHE STRING "CMake Build Type" FORCE)
endif()

if(CELERITY_SYCL_IMPL STREQUAL "DPC++")
  # See https://github.com/oneapi-src/unified-runtime/issues/803
  message(STATUS "Not enabling mimalloc by default because it breaks with oneAPI plugin loading")
  set(CELERITY_USE_MIMALLOC_DEFAULT OFF)
elseif(CELERITY_SYCL_IMPL STREQUAL "SimSYCL" AND SIMSYCL_ENABLE_ASAN)
  message(STATUS "Not enabling mimalloc by default because SimSYCL is built with AddressSanitizer")
  set(CELERITY_USE_MIMALLOC_DEFAULT OFF)
  list(APPEND CELERITY_CXX_FLAGS -fsanitize=address)
  list(APPEND CELERITY_LINK_FLAGS -fsanitize=address)
else()
  set(CELERITY_USE_MIMALLOC_DEFAULT ON)
endif()
option(CELERITY_USE_MIMALLOC "Use the mimalloc memory allocator" ${CELERITY_USE_MIMALLOC_DEFAULT})

option(CELERITY_ENABLE_TRACY "Enable Tracy profiler integration" OFF)

# 3rdparty dependencies
include(FetchContent)

macro(fetch_content_from_submodule DEPNAME RELPATH)
  # Dependency might already have been satisfied previously by
  #   - the top-level CMake project including celerity-runtime as a dependency, but not its first one
  #   - another depencency of celerity-runtime that it transitively shares a depencency with (SimSYCL -> libenvpp)
  # The top-level CMake project must ensure that there are no conflicts between dependency versions in this case.
  if(${DEPNAME}_FOUND)
    message(STATUS "Using system ${DEPNAME} in ${${DEPNAME}_DIR}")
    set(CELERITY_DETAIL_USE_SYSTEM_${DEPNAME} ON)
  else()
    message(STATUS "Fetching ${DEPNAME} from submodule")
    set(CELERITY_DETAIL_USE_SYSTEM_${DEPNAME} OFF)
    if(NOT EXISTS "${PROJECT_SOURCE_DIR}/${RELPATH}/CMakeLists.txt")
      message(FATAL_ERROR "The git submodule ${RELPATH} is missing.\nTry running `git submodule update --init`.")
    endif()
    FetchContent_Declare(${DEPNAME}
      URL "${PROJECT_SOURCE_DIR}/${RELPATH}"
    )
    FetchContent_MakeAvailable(${DEPNAME})
  endif()
endmacro()

set(FMT_INSTALL ON CACHE BOOL "" FORCE)
fetch_content_from_submodule(fmt vendor/fmt)

set(SPDLOG_INSTALL ON CACHE BOOL "" FORCE)
set(SPDLOG_FMT_EXTERNAL ON CACHE BOOL "" FORCE)
fetch_content_from_submodule(spdlog vendor/spdlog)

fetch_content_from_submodule(small_vector vendor/small_vector)

if(WIN32)
  # Catch2 uses custom top-level exception filters that conflict with MSMPI, which also uses their own filters.
  # Disabling Windows SEH prevents Catch2 from using their own top-level exception filters.
  set(CATCH_CONFIG_NO_WINDOWS_SEH ON)
endif()
fetch_content_from_submodule(Catch2 vendor/Catch2)
list(APPEND CMAKE_MODULE_PATH ${catch2_SOURCE_DIR}/extras)

set(LIBENVPP_INSTALL ON CACHE BOOL "" FORCE)
fetch_content_from_submodule(libenvpp vendor/libenvpp)

if(CELERITY_USE_MIMALLOC)
  set(MI_OVERRIDE ON CACHE BOOL "" FORCE)
  set(MI_BUILD_SHARED ON CACHE BOOL "" FORCE)
  set(MI_BUILD_STATIC OFF CACHE BOOL "" FORCE)
  set(MI_BUILD_OBJECT OFF CACHE BOOL "" FORCE)
  set(MI_BUILD_TESTS OFF CACHE BOOL "" FORCE)
  fetch_content_from_submodule(mimalloc vendor/mimalloc)
endif()

if(CELERITY_ENABLE_TRACY)
  set(TRACY_FIBERS ON CACHE BOOL "" FORCE)
  set(TRACY_STATIC ON CACHE BOOL "" FORCE)
  # set(TRACY_DELAYED_INIT ON CACHE BOOL "" FORCE)
  # set(TRACY_MANUAL_LIFETIME ON CACHE BOOL "" FORCE)
  set(TRACY_NO_SAMPLING ON CACHE BOOL "" FORCE)
  set(TRACY_NO_SYSTEM_TRACING ON CACHE BOOL "" FORCE)
  fetch_content_from_submodule(tracy vendor/tracy)
endif()

configure_file(include/version.h.in include/version.h @ONLY)

# Add includes to library so they show up in IDEs
file(GLOB_RECURSE INCLUDES "${CMAKE_CURRENT_SOURCE_DIR}/include/*.h")
list(APPEND INCLUDES "${CMAKE_CURRENT_BINARY_DIR}/include/version.h")

if(CMAKE_GENERATOR STREQUAL "Ninja")
  # Force colored warnings in Ninja's output, if the compiler has -fdiagnostics-color support.
  # Rationale in https://github.com/ninja-build/ninja/issues/814
  set(CMAKE_CXX_FLAGS "${CMAKE_CXX_FLAGS} -fdiagnostics-color=always")
endif()

set(SOURCES
  src/command_graph.cc
  src/config.cc
  src/distributed_graph_generator.cc
  src/grid.cc
  src/instruction_executor.cc
  src/instruction_graph_generator.cc
  src/mpi_communicator.cc
  src/print_graph.cc
  src/recorders.cc
  src/receive_arbiter.cc
  src/runtime.cc
  src/scheduler.cc
  src/split.cc
  src/task.cc
  src/task_manager.cc
  src/tracy.h
  src/tracy.cc
  src/user_bench.cc
  src/utils.cc
  "${CMAKE_CURRENT_BINARY_DIR}/src/version.cc"
)

set(CELERITY_DETAIL_HAS_NAMED_THREADS OFF)

if(WIN32)
  set(SOURCES ${SOURCES} src/platform_specific/affinity.win.cc)
  set(SOURCES ${SOURCES} src/platform_specific/named_threads.win.cc)
  set(CELERITY_DETAIL_HAS_NAMED_THREADS ON)
elseif(UNIX)
  if(NOT APPLE)
    set(SOURCES ${SOURCES} src/platform_specific/affinity.unix.cc)
    set(CELERITY_DETAIL_HAS_NAMED_THREADS ON)
  endif()
  set(SOURCES ${SOURCES} src/platform_specific/named_threads.unix.cc)
endif()

add_library(
  celerity_runtime
  STATIC
  ${SOURCES}
  ${INCLUDES}
)

set_property(TARGET celerity_runtime PROPERTY CXX_STANDARD "${CELERITY_CXX_STANDARD}")

target_include_directories(celerity_runtime PUBLIC
  $<BUILD_INTERFACE:${CMAKE_CURRENT_BINARY_DIR}/include>
  $<BUILD_INTERFACE:${CMAKE_CURRENT_SOURCE_DIR}/include>
  $<INSTALL_INTERFACE:include/celerity>
  $<BUILD_INTERFACE:${CMAKE_CURRENT_SOURCE_DIR}/vendor>
  $<BUILD_INTERFACE:${CMAKE_CURRENT_SOURCE_DIR}/vendor/matchbox/include>
  $<INSTALL_INTERFACE:include/celerity/vendor>
)

# With DPC++ on windows the correct release (sycl) / debug (sycld) library needs to be linked,
# because they are not ABI compatible.
if(WIN32 AND CELERITY_SYCL_IMPL STREQUAL "DPC++")
  set(SYCL_LIB
    $<$<CONFIG:Debug>:sycl6d>
    $<$<CONFIG:Release>:sycl6>
  )
elseif(CELERITY_SYCL_IMPL STREQUAL SimSYCL)
  set(SYCL_LIB SimSYCL::simsycl)
endif()

if(CELERITY_USE_MIMALLOC)
  target_link_libraries(celerity_runtime PUBLIC mimalloc)
endif()

if(CELERITY_ENABLE_TRACY)
  target_link_libraries(celerity_runtime PUBLIC Tracy::TracyClient)
endif()

target_link_libraries(celerity_runtime PUBLIC
  Threads::Threads
  MPI::MPI_CXX
  fmt::fmt
  spdlog::spdlog
  gch::small_vector
  libenvpp::libenvpp
  ${SYCL_LIB}
)

add_subdirectory(${CMAKE_CURRENT_SOURCE_DIR}/src/backend)
target_link_libraries(celerity_runtime PUBLIC celerity_backends)

# Deprecated feature flags
set(CELERITY_FEATURE_SCALAR_REDUCTIONS ON)
set(CELERITY_FEATURE_SIMPLE_SCALAR_REDUCTIONS ON)
set(CELERITY_FEATURE_LOCAL_ACCESSOR ON)
set(CELERITY_FEATURE_UNNAMED_KERNELS ON)

# For debug builds, we set the CELERITY_DETAIL_ENABLE_DEBUG preprocessor flag,
# which allows Celerity to control debug functionality within headers regardless
# of a user target's build type. (This flag is not intended to be modified by
# end users directly).
#
# To make this work, we need to ensure that user targets also receive this flag
# whenever they link to a Celerity runtime that was built with the DEBUG
# configuration. Unfortunately there doesn't seem to be a way of doing this using
# generator expressions, which is why we have to do it manually within
# celerity-config.cmake instead.
target_compile_definitions(celerity_runtime PUBLIC
  # We still mark this as PUBLIC during builds (but not installation),
  # so that the examples and tests receive the correct flag as well.
  $<BUILD_INTERFACE:
    $<$<CONFIG:Debug>:CELERITY_DETAIL_ENABLE_DEBUG>
  >
  CELERITY_USE_MIMALLOC=$<BOOL:${CELERITY_USE_MIMALLOC}>
  CELERITY_FEATURE_SCALAR_REDUCTIONS=$<BOOL:${CELERITY_FEATURE_SCALAR_REDUCTIONS}>
  CELERITY_FEATURE_SIMPLE_SCALAR_REDUCTIONS=$<BOOL:${CELERITY_FEATURE_SIMPLE_SCALAR_REDUCTIONS}>
  CELERITY_FEATURE_LOCAL_ACCESSOR=$<BOOL:${CELERITY_FEATURE_LOCAL_ACCESSOR}>
  CELERITY_FEATURE_UNNAMED_KERNELS=$<BOOL:${CELERITY_FEATURE_UNNAMED_KERNELS}>
  CELERITY_DETAIL_HAS_NAMED_THREADS=$<BOOL:${CELERITY_DETAIL_HAS_NAMED_THREADS}>
  CELERITY_ACCESSOR_BOUNDARY_CHECK=$<BOOL:${CELERITY_ACCESSOR_BOUNDARY_CHECK}>
  CELERITY_ACCESS_PATTERN_DIAGNOSTICS=$<BOOL:${CELERITY_ACCESS_PATTERN_DIAGNOSTICS}>
  CELERITY_ENABLE_TRACY=$<BOOL:${CELERITY_ENABLE_TRACY}>
)

# Collect version information from git in src/version.cc. This target is always out of date, but the timestamp
# (and contents) of version.cc will only change when the HEAD moves or the dirty-status changes. When they do, all
# targets depending on celerity_runtime will have to be re-linked.
add_custom_target(
  celerity_version
  BYPRODUCTS "${CMAKE_CURRENT_BINARY_DIR}/src/version.cc"
  COMMENT "Generating src/version.cc"
  COMMAND "${CMAKE_COMMAND}"
    -D "CELERITY_SOURCE_DIR=${CMAKE_CURRENT_LIST_DIR}"
    -P "${CMAKE_CURRENT_LIST_DIR}/cmake/GenerateVersionSource.cmake"
  DEPENDS
    "${CMAKE_CURRENT_LIST_DIR}/cmake/GenerateVersionSource.cmake"
    "${CMAKE_CURRENT_SOURCE_DIR}/src/version.cc.in"
  VERBATIM
)
add_dependencies(celerity_runtime celerity_version)

add_sycl_to_target(
  TARGET celerity_runtime
  SOURCES ${SOURCES}
)

if(MSVC)
  target_compile_options(celerity_runtime PRIVATE /MP /W3)
elseif(CMAKE_CXX_COMPILER_ID MATCHES "GNU|Clang|AppleClang")
  target_compile_options(celerity_runtime PRIVATE -Wall -Wextra -Wno-unused-parameter -Werror=return-type -Werror=init-self)
endif()

target_compile_options(celerity_runtime PUBLIC "${CELERITY_CXX_FLAGS}")
target_link_options(celerity_runtime PUBLIC "${CELERITY_LINK_FLAGS}")

# Examples

option(CELERITY_BUILD_EXAMPLES "Build various example applications" ON)
if(CELERITY_BUILD_EXAMPLES)
  add_subdirectory(examples)
endif()

# Tests

enable_testing(true)
add_subdirectory(test)

# Install

include(CMakePackageConfigHelpers)

# Install celerity
install(
  DIRECTORY ${PROJECT_SOURCE_DIR}/include/
  DESTINATION include/celerity
  PATTERN *.in EXCLUDE
)
install(
  DIRECTORY ${CMAKE_CURRENT_BINARY_DIR}/include/
  DESTINATION include/celerity
)
install(
  FILES
    ${PROJECT_SOURCE_DIR}/vendor/ctpl_stl.h
    ${PROJECT_SOURCE_DIR}/vendor/matchbox/include/matchbox.hh
  DESTINATION include/celerity/vendor
)
install(
  TARGETS celerity_runtime celerity_backends
  EXPORT install_exports
  LIBRARY DESTINATION lib
  ARCHIVE DESTINATION lib
)
write_basic_package_version_file(
  "${CMAKE_CURRENT_BINARY_DIR}/celerity-config-version.cmake"
  VERSION ${Celerity_VERSION}
  COMPATIBILITY SameMajorVersion
)
install(
  EXPORT install_exports
  FILE "celerity-targets.cmake"
  NAMESPACE Celerity::
  DESTINATION lib/cmake/Celerity
)
set(CELERITY_INSTALL_LOCATION ${CMAKE_INSTALL_PREFIX})
configure_file(
  "${PROJECT_SOURCE_DIR}/cmake/celerity-config.cmake.in"
  "${CMAKE_CURRENT_BINARY_DIR}/celerity-config.cmake"
  @ONLY
)
install(FILES
  "${CMAKE_CURRENT_BINARY_DIR}/celerity-config.cmake"
  "${CMAKE_CURRENT_BINARY_DIR}/celerity-config-version.cmake"
  "${PROJECT_SOURCE_DIR}/cmake/AddToTarget.cmake"
  DESTINATION lib/cmake/Celerity
)

if(CELERITY_SYCL_IMPL STREQUAL "DPC++")
  install(FILES
    "${PROJECT_SOURCE_DIR}/cmake/TestDPCXX.cmake"
    "${PROJECT_SOURCE_DIR}/cmake/sycl_test.cpp"
    DESTINATION lib/cmake/Celerity
  )
endif()<|MERGE_RESOLUTION|>--- conflicted
+++ resolved
@@ -92,41 +92,12 @@
   list(APPEND CELERITY_CXX_FLAGS -D_CRT_SECURE_NO_WARNINGS)
 endif()
 
-<<<<<<< HEAD
-=======
-if(CELERITY_SYCL_IMPL STREQUAL hipSYCL)
-  macro(test_hipsycl_feature VAR NAME FEATURE)
-    try_compile("${VAR}"
-      "${PROJECT_BINARY_DIR}/hipsycl_feature_test" # bindir
-      "${PROJECT_SOURCE_DIR}/cmake/hipsycl_feature_test" # srcdir
-      hipsycl_test # projectName
-      "${NAME}" # targetName
-      CMAKE_FLAGS "-DhipSYCL_DIR=${hipSYCL_DIR}"
-    )
-    if("${${VAR}}")
-      message(STATUS "hipSYCL supports ${FEATURE}")
-    else()
-      message(STATUS "hipSYCL does NOT support ${FEATURE}")
-    endif()
-  endmacro()
-  test_hipsycl_feature(HIPSYCL_SUPPORTS_SYCL_2020_REDUCTIONS hipsycl_reduction_test "SYCL 2020 reductions")
-endif()
-
-if(CELERITY_SYCL_IMPL STREQUAL hipSYCL AND HIPSYCL_SUPPORTS_SYCL_2020_REDUCTIONS)
-  set(CELERITY_FEATURE_SCALAR_REDUCTIONS ON)
-elseif(CELERITY_SYCL_IMPL STREQUAL "DPC++" OR CELERITY_SYCL_IMPL STREQUAL "SimSYCL")
-  set(CELERITY_FEATURE_SCALAR_REDUCTIONS ON)
-else()
-  set(CELERITY_FEATURE_SCALAR_REDUCTIONS OFF)
-endif()
-
 if(CELERITY_SYCL_IMPL STREQUAL SimSYCL)
   set(CELERITY_CXX_STANDARD 20)
 else()
   set(CELERITY_CXX_STANDARD 17)
 endif()
 
->>>>>>> de657bb8
 set(CELERITY_RUNTIME_LIBRARY celerity_runtime)
 include("${CMAKE_CURRENT_LIST_DIR}/cmake/AddToTarget.cmake")
 
