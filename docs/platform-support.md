---
id: platform-support
title: Officially Supported Platforms
sidebar_label: Platform Support
---

The most recent version of Celerity aims to support the following environments:

* hipSYCL ≥ revision [`d2bd9fc7`](https://github.com/illuhad/hipSYCL/commit/d2bd9fc7), with
  * CUDA ≥ 11.0
  * Clang ≥ 10.0 for CUDA &lt; 12.0, Clang ≥ 16.0 for CUDA ≥ 12.0
  * on NVIDIA hardware with compute capability ≥ 7.0
  * or on CPUs via OpenMP
* DPC++ ≥ revision [`6bce7f64`](https://github.com/intel/llvm/commit/6bce7f64)
  * [Intel Compute Runtime](https://github.com/intel/compute-runtime) ≥ 23.22.26516.18
  * [oneAPI Level Zero](https://github.com/oneapi-src/level-zero) ≥ 1.9.9
  * on integrated and dedicated Intel GPUs
* SimSYCL [HEAD](https://github.com/celerity/SimSYCL)

ComputeCpp is no longer supported since its discontinuation.

## Continuously Tested Configurations

We automatically verify Celerity's build process and test suites against a select number of system configurations.

Those are (CRT = Intel Compute Runtime, L0 = oneAPI Level Zero):

<<<<<<< HEAD
| SYCL       | SYCL version                                                                                | OS           | GPU             | Build type     |
|------------|---------------------------------------------------------------------------------------------|--------------|-----------------|----------------|
| DPC++      | [`6bce7f64`](https://github.com/intel/llvm/commit/6bce7f64) (CRT 23.22.26516.18, L0 1.11.0) | Ubuntu 22.04 | Intel Arc 770   | Debug          |
| DPC++      | [`HEAD`](https://github.com/intel/llvm/) (CRT 23.22.26516.18, L0 1.11.0)                    | Ubuntu 22.04 | Intel Arc 770   | Debug, Release |
| hipSYCL    | [`d2bd9fc7`](https://github.com/illuhad/hipSYCL/commit/d2bd9fc7) (Clang 10, CUDA 11.0.3)    | Ubuntu 20.04 | NVIDIA RTX 2070 | Debug          |
| hipSYCL    | [`d2bd9fc7`](https://github.com/illuhad/hipSYCL/commit/d2bd9fc7) (Clang 14, CUDA 11.8.0)    | Ubuntu 22.04 | NVIDIA RTX 2070 | Debug, Release |
| hipSYCL    | [`HEAD`](https://github.com/illuhad/hipSYCL) (Clang 16, CUDA 12.2.0)\*                      | Ubuntu 23.04 | NVIDIA RTX 2070 | Debug, Release |
=======
| SYCL       | SYCL version                                                                                   | OS           | GPU             | Build type     |
|------------|--------------------------------------------------------------------------------------------|--------------|-----------------|----------------|
| DPC++      | [`61e51015`](https://github.com/intel/llvm/commit/61e51015) (CRT 23.22.26516.18, L0 1.9.9) | Ubuntu 20.04 | Intel Arc 770   | Debug          |
| DPC++      | [`HEAD`](https://github.com/intel/llvm/) (CRT 23.22.26516.18, L0 1.11.0)                   | Ubuntu 22.04 | Intel Arc 770   | Debug, Release |
| hipSYCL    | [`d2bd9fc7`](https://github.com/illuhad/hipSYCL/commit/d2bd9fc7) (Clang 10, CUDA 11.0.3)   | Ubuntu 20.04 | NVIDIA RTX 2070 | Debug          |
| hipSYCL    | [`d2bd9fc7`](https://github.com/illuhad/hipSYCL/commit/d2bd9fc7) (Clang 14, CUDA 11.8.0)   | Ubuntu 22.04 | NVIDIA RTX 2070 | Debug, Release |
| hipSYCL    | [`HEAD`](https://github.com/illuhad/hipSYCL) (Clang 16, CUDA 12.2.0)\*                     | Ubuntu 23.04 | NVIDIA RTX 2070 | Debug, Release |
| SimSYCL    | [`HEAD`](https://github.com/celerity/SimSYCL) (GCC 11.4)                                   | Ubuntu 22.04 | (None)          | Debug, Release |
>>>>>>> de657bb8

\* currently requires a patch for an illegal macro definition in CUDA:

```diff
--- a/include/crt/host_defines.h	2023-04-03 14:40:16.471254404 +0200
+++ b/include/crt/host_defines.h	2023-03-23 22:07:22.000000000 +0100
@@ -70,7 +70,7 @@
 #define __no_return__ \
         __attribute__((noreturn))
         
-#if defined(__CUDACC__) || defined(__CUDA_ARCH__) || defined(__CUDA_LIBDEVICE__)
+#if (defined(__CUDACC__) || defined(__CUDA_ARCH__) || defined(__CUDA_LIBDEVICE__)) && !defined(__clang__)
 /* gcc allows users to define attributes with underscores, 
    e.g., __attribute__((__noinline__)).
    Consider a non-CUDA source file (e.g. .cpp) that has the 

```<|MERGE_RESOLUTION|>--- conflicted
+++ resolved
@@ -25,7 +25,6 @@
 
 Those are (CRT = Intel Compute Runtime, L0 = oneAPI Level Zero):
 
-<<<<<<< HEAD
 | SYCL       | SYCL version                                                                                | OS           | GPU             | Build type     |
 |------------|---------------------------------------------------------------------------------------------|--------------|-----------------|----------------|
 | DPC++      | [`6bce7f64`](https://github.com/intel/llvm/commit/6bce7f64) (CRT 23.22.26516.18, L0 1.11.0) | Ubuntu 22.04 | Intel Arc 770   | Debug          |
@@ -33,16 +32,7 @@
 | hipSYCL    | [`d2bd9fc7`](https://github.com/illuhad/hipSYCL/commit/d2bd9fc7) (Clang 10, CUDA 11.0.3)    | Ubuntu 20.04 | NVIDIA RTX 2070 | Debug          |
 | hipSYCL    | [`d2bd9fc7`](https://github.com/illuhad/hipSYCL/commit/d2bd9fc7) (Clang 14, CUDA 11.8.0)    | Ubuntu 22.04 | NVIDIA RTX 2070 | Debug, Release |
 | hipSYCL    | [`HEAD`](https://github.com/illuhad/hipSYCL) (Clang 16, CUDA 12.2.0)\*                      | Ubuntu 23.04 | NVIDIA RTX 2070 | Debug, Release |
-=======
-| SYCL       | SYCL version                                                                                   | OS           | GPU             | Build type     |
-|------------|--------------------------------------------------------------------------------------------|--------------|-----------------|----------------|
-| DPC++      | [`61e51015`](https://github.com/intel/llvm/commit/61e51015) (CRT 23.22.26516.18, L0 1.9.9) | Ubuntu 20.04 | Intel Arc 770   | Debug          |
-| DPC++      | [`HEAD`](https://github.com/intel/llvm/) (CRT 23.22.26516.18, L0 1.11.0)                   | Ubuntu 22.04 | Intel Arc 770   | Debug, Release |
-| hipSYCL    | [`d2bd9fc7`](https://github.com/illuhad/hipSYCL/commit/d2bd9fc7) (Clang 10, CUDA 11.0.3)   | Ubuntu 20.04 | NVIDIA RTX 2070 | Debug          |
-| hipSYCL    | [`d2bd9fc7`](https://github.com/illuhad/hipSYCL/commit/d2bd9fc7) (Clang 14, CUDA 11.8.0)   | Ubuntu 22.04 | NVIDIA RTX 2070 | Debug, Release |
-| hipSYCL    | [`HEAD`](https://github.com/illuhad/hipSYCL) (Clang 16, CUDA 12.2.0)\*                     | Ubuntu 23.04 | NVIDIA RTX 2070 | Debug, Release |
-| SimSYCL    | [`HEAD`](https://github.com/celerity/SimSYCL) (GCC 11.4)                                   | Ubuntu 22.04 | (None)          | Debug, Release |
->>>>>>> de657bb8
+| SimSYCL    | [`HEAD`](https://github.com/celerity/SimSYCL) (GCC 11.4)                                    | Ubuntu 22.04 | (None)          | Debug, Release |
 
 \* currently requires a patch for an illegal macro definition in CUDA:
 
